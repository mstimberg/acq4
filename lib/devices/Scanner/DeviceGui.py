# -*- coding: utf-8 -*-
from DeviceTemplate import Ui_Form
import time, os, sys, gc
from PyQt4 import QtCore, QtGui
#from pyqtgraph.graphicsItems import ImageItem
import lib.Manager
from imageAnalysis import *
from debug import *
import numpy as np
import pyqtgraph as pg
#import pyqtgraph.WidgetGroup as WidgetGroup
#from pyqtgraph.ProgressDialog import ProgressDialog
from HelpfulException import HelpfulException

class ScannerDeviceGui(QtGui.QWidget):
    
    
    def __init__(self, dev, win):
        QtGui.QWidget.__init__(self)
        self.dev = dev
        self.win = win
        self.ui = Ui_Form()
        self.ui.setupUi(self)
        self.stateGroup = pg.WidgetGroup({
            'duration': self.ui.scanDurationSpin,
            'xMin': self.ui.xMinSpin,
            'xMax': self.ui.xMaxSpin,
            'yMin': self.ui.yMinSpin,
            'yMax': self.ui.yMaxSpin,
            'splitter': self.ui.splitter,
        })
        
        spos = dev.getShutterVals()
        if spos is None:
            self.ui.shutterGroup.hide()
        else:
            self.shutterChanged()
            self.ui.shutterXSpin.setValue(spos[0])
            self.ui.shutterYSpin.setValue(spos[1])
        
        
        ## Populate Device lists
        #defCam = None
        #if 'defaultCamera' in self.dev.config:
            #defCam = self.dev.config['defaultCamera']
        defCam = self.dev.config.get('defaultCamera', None)
        #defLaser = None
        #if 'defaultLaser' in self.dev.config:
            #defLaser = self.dev.config['defaultLaser']
        defLaser = self.dev.config.get('defaultLaser', None)

        #devs = self.dev.dm.listDevices()
        #for d in devs:
            #self.ui.cameraCombo.addItem(d)
            #self.ui.laserCombo.addItem(d)
            #if d == defCam:
                #self.ui.cameraCombo.setCurrentIndex(self.ui.cameraCombo.count()-1)
            #if d == defLaser:
                #self.ui.laserCombo.setCurrentIndex(self.ui.laserCombo.count()-1)
        self.ui.cameraCombo.setTypes('camera')
        self.ui.laserCombo.setTypes('laser')
        
        self.spots = []
        
        ## Populate list of calibrations
        self.updateCalibrationList()
        
        ## load default config
        state = self.dev.loadCalibrationDefaults()
        if state is not None:
            self.stateGroup.setState(state)
        
        ## create graphics scene
        #self.image = ImageItem()
        #self.scene = self.ui.view.scene
        #self.ui.view.enableMouse()
        #self.scene.addItem(self.image)
        #self.ui.view.setAspectLocked(True)
        #self.ui.view.invertY()

        self.ui.calibrateBtn.clicked.connect(self.calibrateClicked)
        self.ui.storeCamConfBtn.clicked.connect(self.storeCamConf)
        self.ui.deleteBtn.clicked.connect(self.deleteClicked)
        self.ui.shutterBtn.clicked.connect(self.shutterClicked)
        self.dev.sigShutterChanged.connect(self.shutterChanged)

    def shutterClicked(self):
        self.dev.setShutterOpen(not self.lastShutterState)
        
    def shutterChanged(self):
        sh = self.dev.getShutterOpen()
        self.lastShutterState = sh
        if sh:
            self.ui.shutterBtn.setText('Close Shutter')
        else:
            self.ui.shutterBtn.setText('Open Shutter')
            

            
            
    def updateCalibrationList(self):
        self.ui.calibrationList.clear()
        
        ## Populate calibration lists
        index = self.dev.getCalibrationIndex()
        for laser in index:
            for obj in index[laser]:
                cal = index[laser][obj]
                spot = '%0.0f, %0.1f um' % (cal['spot'][0], cal['spot'][1]*1e6)
                date = cal['date']
                item = QtGui.QTreeWidgetItem([', '.join(obj), laser, str(spot), date])
                item.opticState = obj
                self.ui.calibrationList.addTopLevelItem(item)
        
        
    def storeCamConf(self):
        cam = str(self.ui.cameraCombo.currentText())
        self.dev.storeCameraConfig(cam)
        
    def calibrateClicked(self):
        cam = str(self.ui.cameraCombo.currentText())
        laser = str(self.ui.laserCombo.currentText())
        #obj = self.dev.getObjective()
        opticState = self.dev.getDeviceStateKey()
        
        ## Run calibration
        (cal, spot) = self.runCalibration()
        #gc.collect() ## a lot of memory is used in running calibration, make sure we collect all the leftovers now
        #cal = MetaArray((512, 512, 2))
        #spot = 100e-6
        date = time.strftime('%Y.%m.%d %H:%M', time.localtime())
        
        #fileName = cam + '_' + laser + '_' + obj + '.ma'
        index = self.dev.getCalibrationIndex()
        
        if laser not in index:
            index[laser] = {}
        index[laser][opticState] = {'spot': spot, 'date': date, 'params': cal}

        self.dev.writeCalibrationIndex(index)
        
        self.dev.writeCalibrationDefaults(self.stateGroup.state())
        #cal.write(os.path.join(self.dev.config['calibrationDir'], fileName))
        
        self.updateCalibrationList()

    def deleteClicked(self):
        cur = self.ui.calibrationList.currentItem()
        optState = cur.opticState
        laser = str(cur.text(1))
        index = self.dev.getCalibrationIndex()
        del index[laser][optState]
        self.dev.writeCalibrationIndex(index)
        self.updateCalibrationList()


    def addSpot(self, pos, size):
        """Add a circle to the image"""
        s2 = size/2.0
        s = QtGui.QGraphicsEllipseItem(0, 0, 1, 1)
        s.scale(size, size)
        s.setPos(pos[0]-s2, pos[1]-s2)
        s.setPen(QtGui.QPen(QtGui.QColor(100, 255, 100, 70)))
        self.ui.view.addItem(s)
        s.setZValue(100)
        self.spots.append(s)
        
        
    def clearSpots(self):
        """Clear all circles from the image"""
        for s in self.spots:
            self.ui.view.removeItem(s)
        self.spots = []
        

    def runCalibration(self):
        """The scanner calibration routine:
            1) Measure background frame, then scan mirrors 
               while collecting frames as fast as possible (self.scan())
            2) Locate spot in every frame using gaussian fit
            3) Map image spot locations to coordinate system of Scanner device's parent
            3) Do parabolic fit to determine mapping between voltage and position
        """
        camera = str(self.ui.cameraCombo.currentText())
        laser = str(self.ui.laserCombo.currentText())
        blurRadius = 5
        
        ## Do fast scan of entire allowed command range
        (background, cameraResult, positions) = self.scan()
        #self.calibrationResult = {'bg': background, 'frames': cameraResult, 'pos': positions}

        ## Forget first 2 frames since some cameras can't seem to get these right.
        frames = cameraResult.asArray()
        frames = frames[2:]
        positions = positions[2:]
        
        ## Do background subtraction
<<<<<<< HEAD
        frames = origFrames.astype(np.float32) - background.astype(np.float32)

=======
        ## TODO: put this inside a while loop so that it keeps taking out half the data until it can do the calculation without having a MemoryError.
        finished = False
        while not finished:
            try:
                frames = frames.astype(np.float32)
                frames -= background.astype(np.float32)
                finished=True
            except MemoryError:
                frames = frames[::2,:,:]
                positions = positions[::2]
                finished = False
            
        #del origFrames
        #gc.collect()
>>>>>>> 8bce0965
        ## Find a frame with a spot close to the center (within center 1/3)
        cx = frames.shape[1] / 3
        cy = frames.shape[2] / 3
        centerSlice = blur(frames[:, cx:cx*2, cy:cy*2], (0, 5, 5)).max(axis=1).max(axis=1)
        maxIndex = argmax(centerSlice)
        maxFrame = frames[maxIndex]
        #self.calibrationResult['maxFrame'] = maxFrame
        #self.calibrationResult['maxIndex'] = maxIndex        

        ## Determine spot intensity and width
        mfBlur = blur(maxFrame, blurRadius)
        amp = mfBlur.max() - median(mfBlur)  ## guess intensity of spot
        (x, y) = argwhere(mfBlur == mfBlur.max())[0]   ## guess location of spot
        fit = fitGaussian2D(maxFrame, [amp, x, y, maxFrame.shape[0] / 10, 0.])[0]  ## gaussian fit to locate spot exactly
        fit[3] = abs(fit[3]) ## sometimes the fit for width comes out negative. *shrug*
        #info = origFrames.infoCopy()[-1]
        #pixelSize = info['pixelSize'][0]
        #region = info['region']
        #binning = info['binning']
        someFrame = cameraResult.frames()[0]
        frameTransform = pg.SRTTransform(someFrame.globalTransform())
        pixelSize = someFrame.info()['pixelSize'][0]
        spotAmplitude = fit[0]
        spotWidth = fit[3] * pixelSize
        size = self.spotSize(mfBlur)
        #center = info['centerPosition']
        #self.calibrationResult['size'] = size
        #self.calibrationResult['spotWidth'] = spotWidth
        #self.calibrationResult['spotAmplitude'] = spotAmplitude
        #self.calibrationResult['spotFit'] = fit
        
        

        with pg.ProgressDialog("Calibrating scanner: Computing spot positions...", 0, 100) as dlg:
            ## Determine location of spot within each frame, 
            ## ignoring frames where the spot is too dim or too close to the frame edge
            spotLocations = []
            globalSpotLocations = []
            spotCommands = []
            spotFrames = []
            margin = fit[3]
            
            for i in range(len(positions)):
                frame = frames[i]
                fBlur = blur(frame.astype(np.float32), blurRadius)
    
                mx = fBlur.max()
                diff = mx - fBlur.min()
                ss = self.spotSize(fBlur)
                if ss < size * 0.6:
                    #print "Ignoring spot:", ss
                    continue
                #else:
                    #print "Keeping spot:", ss
                    
                (x, y) = argwhere(fBlur == mx)[0]   # guess location of spot
                if x < margin or x > frame.shape[0] - margin:
                    #print "   ..skipping; too close to edge", x, y
                    continue
                if y < margin or y > frame.shape[1] - margin:
                    #print "   ..skipping; too close to edge", x, y
                    continue
                
                frame[x,y] = -1  ## mark location of peak in image
                
                ## convert pixel location to coordinate system of scanner's parent
                globalPos = frameTransform.map(pg.Point(x, y))  ## Map from frame pixel location to global coordinates
                localPos = self.dev.mapGlobalToParent(globalPos)  ## map from global to parent coordinate system. This is the position we calibrate to.
                
                spotLocations.append([localPos.x(), localPos.y()])
                globalSpotLocations.append([globalPos.x(), globalPos.y()])
                spotCommands.append(positions[i])
                spotFrames.append(frame[newaxis])
                dlg.setValue(100. * i / frames.shape[0])
                if dlg.wasCanceled():
                    raise HelpfulException('Calibration canceled by user.', msgType='warning')
        
        ## sanity check on spot frame
        if len(spotFrames) == 0:
            self.ui.view.setImage(frames)
            raise HelpfulException('Calibration never detected laser spot!  Looking for spots that are %f pixels wide.'% fit[3], reasons=['shutter is disabled', 'mirrors are disabled', 'objective is not clean', 'spot is not visible or not bright enough when shutter is open'])

        spotFrameMax = concatenate(spotFrames).max(axis=0)
        self.ui.view.setImage(spotFrameMax, transform=frameTransform)
        
        self.clearSpots()
        for sl in globalSpotLocations:
            #self.addSpot(sl, fit[3]*binning[0])
            self.addSpot(sl, spotWidth)
        self.ui.view.autoRange()
        
        if len(spotFrames) < 10:
            raise HelpfulException('Calibration detected only %d frames with laser spot; need minimum of 10.' % len(spotFrames), reasons=['spot is too dim for camera sensitivity', 'objective is not clean', 'mirrors are scanning too quickly', 'mirror scanning region is not within the camera\'s view'])
        
        ## Fit all data to a map function
        mapParams = self.generateMap(array(spotLocations), array(spotCommands))
        #print 
        #print "Map parameters:", mapParams
        
        return (mapParams, (spotAmplitude, spotWidth))

    def generateMap(self, loc, cmd):
        """Generates parameters for functions that map spot locations (Loc) to command values (Cmd).
        We assume that command values can be approximated by parabolic functions:
          Cmd.X  =  A  +  B * Loc.X  +  C * Loc.Y  +  D * Loc.X^2  +  E * Loc.Y^2
          Cmd.Y  =  F  +  G * Loc.X  +  H * Loc.Y  +  I * Loc.X^2  +  J * Loc.Y^2
        Returns [[A, B, C, D, E], [F, G, H, I, J]]
        """
#        print "==========="
#        print loc
#        print "============"
#        print cmd
        #for i in range(loc.shape[0]):
            #print tuple(loc[i]),  tuple(cmd[i])
        
        ## do a two-stage fit, using only linear parameters first.
        ## this is to make sure the second-order parameters do no interfere with the first-order fit.
        def fn1(v, loc):
            return v[0] + v[1] * loc[:, 0] + v[2] * loc[:, 1]
        def fn2(v, loc):
            return v[0] + v[1] * loc[:, 0] + v[2] * loc[:, 1] + v[3] * loc[:, 0]**2 + v[4] * loc[:, 1]**2
            
        def erf1(v, loc, cmd):
            return fn1(v, loc) - cmd
        def erf2(v, loc, cmd):
            return fn2(v, loc) - cmd
            
        ### sanity checks here on loc and cmd
        if loc.shape[0] < 6:
            raise Exception("Calibration only detected %d spots; this is not enough." % loc.shape[0])

        ## fit linear parameters first
        xFit = leastsq(erf1, [0, 0, 0], (loc, cmd[:,0]))[0]
        yFit = leastsq(erf1, [0, 0, 0], (loc, cmd[:,1]))[0]
        #print "fit stage 1:", xFit, yFit
        
        ## then fit the parabolic equations, using the linear fit as the seed
        xFit = leastsq(erf2, list(xFit)+[0, 0], (loc, cmd[:,0]))[0]
        yFit = leastsq(erf2, list(yFit)+[0, 0], (loc, cmd[:,1]))[0]
        #print "fit stage 2:", xFit, yFit
        #xFit = list(xFit)+[0,0]
        #yFit = list(yFit)+[0,0]
        
        ## compute fit error
        errx = abs(erf2(xFit,  loc,  cmd[:, 0])).mean()
        erry = abs(erf2(yFit,  loc,  cmd[:, 1])).mean()
        print "Fit error:",  errx,  erry
        self.dev.lastCalData = (loc,  cmd)
        return (list(xFit), list(yFit))

    def spotSize(self, frame):
        """Return the normalized integral of all values in the frame that are between max and max/e"""
        med = median(frame)
        fr1 = frame - med   ## subtract median value so baseline is at 0
        mask = fr1 > (fr1.max() / np.e)  ## find all values > max/e
        ss = (fr1 * mask).sum() / mask.sum()  ## integrate values within mask, divide by mask area
        assert(not np.isnan(ss))
        return ss

    def scan(self):
        """Scan over x and y ranges in a nPts x nPts grid, return the image recorded at each location."""
        camera = str(self.ui.cameraCombo.currentText())
        laser = str(self.ui.laserCombo.currentText())
        
        ## Camera settings to use during scan
        camParams = self.dev.getCameraConfig(camera)        
        
        duration = self.ui.scanDurationSpin.value()
        rate = 10000
        nPts = int(rate * duration)
        sweeps = 20

        #cameraTrigger = ones(nPts, dtype=byte)

        ##(cmdMin, cmdMax) = self.dev.config['commandLimits']
        xRange = (self.ui.xMinSpin.value(), self.ui.xMaxSpin.value())
        yRange = (self.ui.yMinSpin.value(), self.ui.yMaxSpin.value())
        xDiff = xRange[1] - xRange[0]
        yDiff = yRange[1] - yRange[0]
        
        xCommand = np.fromfunction(lambda i: xRange[0] + ((xDiff * i * float(sweeps) / nPts) % xDiff), (nPts,), dtype=float)
        xCommand[-1] = 0.0
        yCommand = np.empty((nPts,), dtype=float)
        start = 0
        for i in range(sweeps):
            stop = start + (nPts / sweeps)
            yCommand[start:stop] = yRange[0] + yDiff * (float(i)/(sweeps-1))
            start = stop
        yCommand[-1] = 0.0
        daqName = self.dev.config['XAxis']['device']

        ## Record 10 camera frames with the shutter closed 
        #print "parameters:", camParams
        cmd = {
            'protocol': {'duration': 0.0, 'timeout': 5.0},
            camera: {'record': True, 'minFrames': 10, 'params': camParams, 'pushState': 'scanProt'}, 
            #laser: {'Shutter': {'preset': 0, 'holding': 0}}
        }
        #print "\n\n====> Record background\n"
        task = lib.Manager.getManager().createTask(cmd)
        task.execute()
        result = task.getResult()
        ## pull result, convert to ndarray float, take average over all frames
        background = result[camera].asArray().astype(float).mean(axis=0)
        #print "Background shape:", result[camera]['frames'].shape
        
        ## Record full scan.
        cmd = {
            'protocol': {'duration': duration, 'timeout': duration+5.0},
            camera: {'record': True, 'triggerProtocol': True, 'params': camParams, 'channels': {
                'exposure': {'record': True}, 
                },
                'popState': 'scanProt'},
            #laser: {'shutter': {'preset': 0, 'holding': 0, 'command': np.ones(len(xCommand), dtype=byte)}},
            laser: {'alignMode': True},
            self.dev.name(): {'xCommand': xCommand, 'yCommand': yCommand},
            daqName: {'numPts': nPts, 'rate': rate, 'triggerDevice': camera}
        }
        #print "\n\n====> Scan\n"
        task = lib.Manager.getManager().createTask(cmd)
        task.execute(block=False)
        with pg.ProgressDialog("Calibrating scanner: Running scan protocol..", 0, 100) as dlg:
            while not task.isDone():
                dlg.setValue(100.*task.runTime()/task.duration())
                if dlg.wasCanceled():
                    task.abort()
                    raise HelpfulException('Calibration canceled by user.', msgType='warning')
                time.sleep(0.2)
        
        result = task.getResult()

        frames = result[camera].asMetaArray()
        
        #print "scan shape:", frames.shape
        #print "parameters:", camParams
        
        ## Generate a list of the scanner command values for each frame
        positions = []
        for i in range(frames.shape[0]):
            t = frames.xvals('Time')[i]
            ind = int((t/duration) * nPts)
            if ind >= len(xCommand):
                break
            positions.append([xCommand[ind], yCommand[ind]])
            
        if frames.ndim != 3 or frames.shape[0] < 5:
            raise Exception("Camera did not collect enough frames (data shape is %s)" % str(frames.shape))
            
        if background.shape != frames.shape[1:]:
            raise Exception("Background measurement frame has different shape %s from scan frames %s" % (str(background.shape), str(frames.shape[1:])))
        
        return (background, result[camera], positions)
        <|MERGE_RESOLUTION|>--- conflicted
+++ resolved
@@ -195,11 +195,7 @@
         positions = positions[2:]
         
         ## Do background subtraction
-<<<<<<< HEAD
-        frames = origFrames.astype(np.float32) - background.astype(np.float32)
-
-=======
-        ## TODO: put this inside a while loop so that it keeps taking out half the data until it can do the calculation without having a MemoryError.
+        ## take out half the data until it can do the calculation without having a MemoryError.
         finished = False
         while not finished:
             try:
@@ -213,7 +209,6 @@
             
         #del origFrames
         #gc.collect()
->>>>>>> 8bce0965
         ## Find a frame with a spot close to the center (within center 1/3)
         cx = frames.shape[1] / 3
         cy = frames.shape[2] / 3
