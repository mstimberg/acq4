--- conflicted
+++ resolved
@@ -1,13 +1,3 @@
-<<<<<<< HEAD
-acq4
-====
-
-Manis' Main repository for ACQ4 development
-
-Acq4 is a neurophysiology data acquisition and analysis platform written in Python. 
-
-For more information on acq4, see http://www.acq4.org
-=======
 ACQ4
 ====
 
@@ -102,4 +92,3 @@
 
 3. Run `python -m acq4` from the source directory, or install with `python setup.py install` and run using `acq4`.
 
->>>>>>> b5633233
