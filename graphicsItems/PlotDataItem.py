--- conflicted
+++ resolved
@@ -547,12 +547,8 @@
                     x0 = (range.left()-x[0]) / dx
                     x1 = (range.right()-x[0]) / dx
                     width = self.getViewBox().width()
-<<<<<<< HEAD
-                    ds = int(max(1, int((x1-x0) / (width*self.opts['autoDownsampleFactor']))))
-=======
                     if width != 0.0:
-                        ds = int(max(1, int(0.2 * (x1-x0) / width)))
->>>>>>> c7f4a8fd
+                        ds = int(max(1, int((x1-x0) / (width*self.opts['autoDownsampleFactor']))))
                     ## downsampling is expensive; delay until after clipping.
             
             if self.opts['clipToView']:
