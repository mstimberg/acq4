# -*- coding: utf-8 -*-

# Form implementation generated from reading ui file './lib/util/pyqtgraph/imageview/ImageViewTemplate.ui'
#
<<<<<<< HEAD
# Created: Wed Jan 11 17:59:37 2012
=======
# Created: Tue Jan 17 23:09:04 2012
>>>>>>> b05d5bb0
#      by: PyQt4 UI code generator 4.8.3
#
# WARNING! All changes made in this file will be lost!

from PyQt4 import QtCore, QtGui

try:
    _fromUtf8 = QtCore.QString.fromUtf8
except AttributeError:
    _fromUtf8 = lambda s: s

class Ui_Form(object):
    def setupUi(self, Form):
        Form.setObjectName(_fromUtf8("Form"))
        Form.resize(726, 588)
        self.gridLayout_3 = QtGui.QGridLayout(Form)
        self.gridLayout_3.setMargin(0)
        self.gridLayout_3.setSpacing(0)
        self.gridLayout_3.setObjectName(_fromUtf8("gridLayout_3"))
        self.splitter = QtGui.QSplitter(Form)
        self.splitter.setOrientation(QtCore.Qt.Vertical)
        self.splitter.setObjectName(_fromUtf8("splitter"))
        self.layoutWidget = QtGui.QWidget(self.splitter)
        self.layoutWidget.setObjectName(_fromUtf8("layoutWidget"))
        self.gridLayout = QtGui.QGridLayout(self.layoutWidget)
        self.gridLayout.setSpacing(0)
        self.gridLayout.setMargin(0)
        self.gridLayout.setObjectName(_fromUtf8("gridLayout"))
        self.graphicsView = GraphicsView(self.layoutWidget)
        self.graphicsView.setObjectName(_fromUtf8("graphicsView"))
        self.gridLayout.addWidget(self.graphicsView, 0, 0, 2, 1)
        self.histogram = HistogramLUTWidget(self.layoutWidget)
        self.histogram.setObjectName(_fromUtf8("histogram"))
        self.gridLayout.addWidget(self.histogram, 0, 1, 1, 2)
        self.roiBtn = QtGui.QPushButton(self.layoutWidget)
        sizePolicy = QtGui.QSizePolicy(QtGui.QSizePolicy.Minimum, QtGui.QSizePolicy.Fixed)
        sizePolicy.setHorizontalStretch(0)
        sizePolicy.setVerticalStretch(1)
        sizePolicy.setHeightForWidth(self.roiBtn.sizePolicy().hasHeightForWidth())
        self.roiBtn.setSizePolicy(sizePolicy)
        self.roiBtn.setCheckable(True)
        self.roiBtn.setObjectName(_fromUtf8("roiBtn"))
        self.gridLayout.addWidget(self.roiBtn, 1, 1, 1, 1)
        self.normBtn = QtGui.QPushButton(self.layoutWidget)
        sizePolicy = QtGui.QSizePolicy(QtGui.QSizePolicy.Minimum, QtGui.QSizePolicy.Fixed)
        sizePolicy.setHorizontalStretch(0)
        sizePolicy.setVerticalStretch(1)
        sizePolicy.setHeightForWidth(self.normBtn.sizePolicy().hasHeightForWidth())
        self.normBtn.setSizePolicy(sizePolicy)
        self.normBtn.setCheckable(True)
        self.normBtn.setObjectName(_fromUtf8("normBtn"))
        self.gridLayout.addWidget(self.normBtn, 1, 2, 1, 1)
        self.roiPlot = PlotWidget(self.splitter)
        sizePolicy = QtGui.QSizePolicy(QtGui.QSizePolicy.Preferred, QtGui.QSizePolicy.Preferred)
        sizePolicy.setHorizontalStretch(0)
        sizePolicy.setVerticalStretch(0)
        sizePolicy.setHeightForWidth(self.roiPlot.sizePolicy().hasHeightForWidth())
        self.roiPlot.setSizePolicy(sizePolicy)
        self.roiPlot.setMinimumSize(QtCore.QSize(0, 40))
        self.roiPlot.setObjectName(_fromUtf8("roiPlot"))
        self.gridLayout_3.addWidget(self.splitter, 0, 0, 1, 1)
        self.normGroup = QtGui.QGroupBox(Form)
        self.normGroup.setObjectName(_fromUtf8("normGroup"))
        self.gridLayout_2 = QtGui.QGridLayout(self.normGroup)
        self.gridLayout_2.setMargin(0)
        self.gridLayout_2.setSpacing(0)
        self.gridLayout_2.setObjectName(_fromUtf8("gridLayout_2"))
        self.normSubtractRadio = QtGui.QRadioButton(self.normGroup)
        self.normSubtractRadio.setObjectName(_fromUtf8("normSubtractRadio"))
        self.gridLayout_2.addWidget(self.normSubtractRadio, 0, 2, 1, 1)
        self.normDivideRadio = QtGui.QRadioButton(self.normGroup)
        self.normDivideRadio.setChecked(False)
        self.normDivideRadio.setObjectName(_fromUtf8("normDivideRadio"))
        self.gridLayout_2.addWidget(self.normDivideRadio, 0, 1, 1, 1)
        self.label_5 = QtGui.QLabel(self.normGroup)
        font = QtGui.QFont()
        font.setWeight(75)
        font.setBold(True)
        self.label_5.setFont(font)
        self.label_5.setObjectName(_fromUtf8("label_5"))
        self.gridLayout_2.addWidget(self.label_5, 0, 0, 1, 1)
        self.label_3 = QtGui.QLabel(self.normGroup)
        font = QtGui.QFont()
        font.setWeight(75)
        font.setBold(True)
        self.label_3.setFont(font)
        self.label_3.setObjectName(_fromUtf8("label_3"))
        self.gridLayout_2.addWidget(self.label_3, 1, 0, 1, 1)
        self.label_4 = QtGui.QLabel(self.normGroup)
        font = QtGui.QFont()
        font.setWeight(75)
        font.setBold(True)
        self.label_4.setFont(font)
        self.label_4.setObjectName(_fromUtf8("label_4"))
        self.gridLayout_2.addWidget(self.label_4, 2, 0, 1, 1)
        self.normROICheck = QtGui.QCheckBox(self.normGroup)
        self.normROICheck.setObjectName(_fromUtf8("normROICheck"))
        self.gridLayout_2.addWidget(self.normROICheck, 1, 1, 1, 1)
        self.normXBlurSpin = QtGui.QDoubleSpinBox(self.normGroup)
        self.normXBlurSpin.setObjectName(_fromUtf8("normXBlurSpin"))
        self.gridLayout_2.addWidget(self.normXBlurSpin, 2, 2, 1, 1)
        self.label_8 = QtGui.QLabel(self.normGroup)
        self.label_8.setAlignment(QtCore.Qt.AlignRight|QtCore.Qt.AlignTrailing|QtCore.Qt.AlignVCenter)
        self.label_8.setObjectName(_fromUtf8("label_8"))
        self.gridLayout_2.addWidget(self.label_8, 2, 1, 1, 1)
        self.label_9 = QtGui.QLabel(self.normGroup)
        self.label_9.setAlignment(QtCore.Qt.AlignRight|QtCore.Qt.AlignTrailing|QtCore.Qt.AlignVCenter)
        self.label_9.setObjectName(_fromUtf8("label_9"))
        self.gridLayout_2.addWidget(self.label_9, 2, 3, 1, 1)
        self.normYBlurSpin = QtGui.QDoubleSpinBox(self.normGroup)
        self.normYBlurSpin.setObjectName(_fromUtf8("normYBlurSpin"))
        self.gridLayout_2.addWidget(self.normYBlurSpin, 2, 4, 1, 1)
        self.label_10 = QtGui.QLabel(self.normGroup)
        self.label_10.setAlignment(QtCore.Qt.AlignRight|QtCore.Qt.AlignTrailing|QtCore.Qt.AlignVCenter)
        self.label_10.setObjectName(_fromUtf8("label_10"))
        self.gridLayout_2.addWidget(self.label_10, 2, 5, 1, 1)
        self.normOffRadio = QtGui.QRadioButton(self.normGroup)
        self.normOffRadio.setChecked(True)
        self.normOffRadio.setObjectName(_fromUtf8("normOffRadio"))
        self.gridLayout_2.addWidget(self.normOffRadio, 0, 3, 1, 1)
        self.normTimeRangeCheck = QtGui.QCheckBox(self.normGroup)
        self.normTimeRangeCheck.setObjectName(_fromUtf8("normTimeRangeCheck"))
        self.gridLayout_2.addWidget(self.normTimeRangeCheck, 1, 3, 1, 1)
        self.normFrameCheck = QtGui.QCheckBox(self.normGroup)
        self.normFrameCheck.setObjectName(_fromUtf8("normFrameCheck"))
        self.gridLayout_2.addWidget(self.normFrameCheck, 1, 2, 1, 1)
        self.normTBlurSpin = QtGui.QDoubleSpinBox(self.normGroup)
        self.normTBlurSpin.setObjectName(_fromUtf8("normTBlurSpin"))
        self.gridLayout_2.addWidget(self.normTBlurSpin, 2, 6, 1, 1)
        self.gridLayout_3.addWidget(self.normGroup, 1, 0, 1, 1)

        self.retranslateUi(Form)
        QtCore.QMetaObject.connectSlotsByName(Form)

    def retranslateUi(self, Form):
        Form.setWindowTitle(QtGui.QApplication.translate("Form", "Form", None, QtGui.QApplication.UnicodeUTF8))
        self.roiBtn.setText(QtGui.QApplication.translate("Form", "ROI", None, QtGui.QApplication.UnicodeUTF8))
        self.normBtn.setText(QtGui.QApplication.translate("Form", "Norm", None, QtGui.QApplication.UnicodeUTF8))
        self.normGroup.setTitle(QtGui.QApplication.translate("Form", "Normalization", None, QtGui.QApplication.UnicodeUTF8))
        self.normSubtractRadio.setText(QtGui.QApplication.translate("Form", "Subtract", None, QtGui.QApplication.UnicodeUTF8))
        self.normDivideRadio.setText(QtGui.QApplication.translate("Form", "Divide", None, QtGui.QApplication.UnicodeUTF8))
        self.label_5.setText(QtGui.QApplication.translate("Form", "Operation:", None, QtGui.QApplication.UnicodeUTF8))
        self.label_3.setText(QtGui.QApplication.translate("Form", "Mean:", None, QtGui.QApplication.UnicodeUTF8))
        self.label_4.setText(QtGui.QApplication.translate("Form", "Blur:", None, QtGui.QApplication.UnicodeUTF8))
        self.normROICheck.setText(QtGui.QApplication.translate("Form", "ROI", None, QtGui.QApplication.UnicodeUTF8))
        self.label_8.setText(QtGui.QApplication.translate("Form", "X", None, QtGui.QApplication.UnicodeUTF8))
        self.label_9.setText(QtGui.QApplication.translate("Form", "Y", None, QtGui.QApplication.UnicodeUTF8))
        self.label_10.setText(QtGui.QApplication.translate("Form", "T", None, QtGui.QApplication.UnicodeUTF8))
        self.normOffRadio.setText(QtGui.QApplication.translate("Form", "Off", None, QtGui.QApplication.UnicodeUTF8))
        self.normTimeRangeCheck.setText(QtGui.QApplication.translate("Form", "Time range", None, QtGui.QApplication.UnicodeUTF8))
        self.normFrameCheck.setText(QtGui.QApplication.translate("Form", "Frame", None, QtGui.QApplication.UnicodeUTF8))

from pyqtgraph.widgets.GraphicsView import GraphicsView
from pyqtgraph.widgets.PlotWidget import PlotWidget
from pyqtgraph.widgets.HistogramLUTWidget import HistogramLUTWidget<|MERGE_RESOLUTION|>--- conflicted
+++ resolved
@@ -2,11 +2,7 @@
 
 # Form implementation generated from reading ui file './lib/util/pyqtgraph/imageview/ImageViewTemplate.ui'
 #
-<<<<<<< HEAD
-# Created: Wed Jan 11 17:59:37 2012
-=======
-# Created: Tue Jan 17 23:09:04 2012
->>>>>>> b05d5bb0
+# Created: Tue Jan 31 12:11:40 2012
 #      by: PyQt4 UI code generator 4.8.3
 #
 # WARNING! All changes made in this file will be lost!
