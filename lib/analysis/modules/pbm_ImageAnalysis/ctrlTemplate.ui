<?xml version="1.0" encoding="UTF-8"?>
<ui version="4.0">
 <class>Form</class>
 <widget class="QWidget" name="Form">
  <property name="geometry">
   <rect>
    <x>0</x>
    <y>0</y>
    <width>384</width>
    <height>410</height>
   </rect>
  </property>
  <property name="sizePolicy">
   <sizepolicy hsizetype="Minimum" vsizetype="Minimum">
    <horstretch>0</horstretch>
    <verstretch>0</verstretch>
   </sizepolicy>
  </property>
  <property name="maximumSize">
   <size>
    <width>384</width>
    <height>410</height>
   </size>
  </property>
  <property name="font">
   <font>
    <family>Arial</family>
    <pointsize>12</pointsize>
   </font>
  </property>
  <property name="windowTitle">
   <string>Form</string>
  </property>
  <layout class="QGridLayout" name="gridLayout">
   <property name="horizontalSpacing">
    <number>10</number>
   </property>
   <property name="verticalSpacing">
    <number>0</number>
   </property>
   <property name="margin">
    <number>0</number>
   </property>
   <item row="0" column="0">
    <widget class="QGroupBox" name="groupBox">
     <property name="maximumSize">
      <size>
       <width>392</width>
       <height>410</height>
      </size>
     </property>
     <property name="font">
      <font>
       <family>Arial</family>
      </font>
     </property>
     <property name="title">
      <string>Corrections, ROI's and Filtering</string>
     </property>
     <property name="alignment">
      <set>Qt::AlignCenter</set>
     </property>
     <layout class="QGridLayout" name="gridLayout_2">
      <property name="sizeConstraint">
       <enum>QLayout::SetNoConstraint</enum>
      </property>
      <property name="horizontalSpacing">
       <number>5</number>
      </property>
      <property name="verticalSpacing">
       <number>0</number>
      </property>
      <property name="margin">
       <number>0</number>
      </property>
<<<<<<< HEAD
      <item row="2" column="0">
       <widget class="QPushButton" name="ImagePhys_GetFileInfo">
        <property name="font">
         <font>
          <family>Arial</family>
          <pointsize>12</pointsize>
         </font>
        </property>
        <property name="text">
         <string>Get File Info</string>
        </property>
       </widget>
      </item>
      <item row="23" column="0">
       <widget class="QCheckBox" name="ImagePhys_CorrTool_BL1">
        <property name="font">
         <font>
          <family>Arial</family>
          <pointsize>12</pointsize>
         </font>
        </property>
        <property name="text">
         <string>Baseline 1</string>
        </property>
       </widget>
      </item>
      <item row="24" column="1">
       <widget class="QPushButton" name="ImagePhys_Update">
        <property name="font">
         <font>
          <family>Arial</family>
          <pointsize>12</pointsize>
         </font>
        </property>
        <property name="text">
         <string>Update</string>
        </property>
       </widget>
      </item>
      <item row="24" column="0">
       <widget class="QLabel" name="label_9">
        <property name="enabled">
         <bool>true</bool>
        </property>
        <property name="sizePolicy">
         <sizepolicy hsizetype="Preferred" vsizetype="Fixed">
          <horstretch>0</horstretch>
          <verstretch>20</verstretch>
         </sizepolicy>
        </property>
        <property name="font">
         <font>
          <family>Arial</family>
          <pointsize>12</pointsize>
          <weight>75</weight>
          <bold>true</bold>
         </font>
        </property>
        <property name="text">
         <string>Preferences</string>
        </property>
       </widget>
      </item>
      <item row="25" column="0">
       <widget class="QCheckBox" name="ImagePhys_RectSelect">
        <property name="font">
         <font>
          <family>Arial</family>
         </font>
        </property>
        <property name="text">
         <string>Select with 
rectangle  box</string>
        </property>
        <property name="checked">
         <bool>true</bool>
        </property>
       </widget>
      </item>
      <item row="25" column="1">
       <widget class="QPushButton" name="ImagePhys_ExportTiff">
        <property name="font">
         <font>
          <family>Arial</family>
          <pointsize>12</pointsize>
         </font>
        </property>
        <property name="text">
         <string>Export TIFF</string>
=======
      <item row="20" column="0">
       <layout class="QHBoxLayout" name="horizontalLayout_8">
        <item>
         <widget class="QCheckBox" name="ImagePhys_CorrTool_LPF">
          <property name="enabled">
           <bool>true</bool>
          </property>
          <property name="font">
           <font>
            <family>Arial</family>
            <pointsize>11</pointsize>
           </font>
          </property>
          <property name="text">
           <string>LPF Signal</string>
          </property>
         </widget>
        </item>
        <item>
         <widget class="QDoubleSpinBox" name="ImagePhys_ImgLPF">
          <property name="font">
           <font>
            <family>Arial</family>
            <pointsize>11</pointsize>
           </font>
          </property>
          <property name="alignment">
           <set>Qt::AlignRight|Qt::AlignTrailing|Qt::AlignVCenter</set>
          </property>
          <property name="decimals">
           <number>2</number>
          </property>
          <property name="minimum">
           <double>0.100000000000000</double>
          </property>
          <property name="maximum">
           <double>5000.000000000000000</double>
          </property>
          <property name="singleStep">
           <double>1.000000000000000</double>
          </property>
          <property name="value">
           <double>20.000000000000000</double>
          </property>
         </widget>
        </item>
       </layout>
      </item>
      <item row="22" column="0">
       <layout class="QHBoxLayout" name="horizontalLayout_9">
        <item>
         <widget class="QCheckBox" name="ImagePhys_CorrTool_HPF">
          <property name="font">
           <font>
            <family>Arial</family>
            <pointsize>11</pointsize>
           </font>
          </property>
          <property name="text">
           <string>HPF Signal</string>
          </property>
         </widget>
        </item>
        <item>
         <widget class="QDoubleSpinBox" name="ImagePhys_ImgHPF">
          <property name="font">
           <font>
            <family>Arial</family>
            <pointsize>11</pointsize>
           </font>
          </property>
          <property name="alignment">
           <set>Qt::AlignRight|Qt::AlignTrailing|Qt::AlignVCenter</set>
          </property>
          <property name="suffix">
           <string extracomment="Hz"/>
          </property>
          <property name="decimals">
           <number>3</number>
          </property>
          <property name="minimum">
           <double>0.001000000000000</double>
          </property>
          <property name="maximum">
           <double>10.000000000000000</double>
          </property>
          <property name="singleStep">
           <double>0.200000000000000</double>
          </property>
          <property name="value">
           <double>0.200000000000000</double>
          </property>
         </widget>
        </item>
       </layout>
      </item>
      <item row="19" column="0">
       <layout class="QHBoxLayout" name="horizontalLayout_2">
        <item>
         <widget class="QLabel" name="label">
          <property name="font">
           <font>
            <family>Arial</family>
            <pointsize>12</pointsize>
           </font>
          </property>
          <property name="text">
           <string>Baseline begin</string>
          </property>
         </widget>
        </item>
        <item>
         <widget class="QDoubleSpinBox" name="ImagePhys_BaseStart">
          <property name="font">
           <font>
            <family>Arial</family>
            <pointsize>11</pointsize>
           </font>
          </property>
          <property name="alignment">
           <set>Qt::AlignRight|Qt::AlignTrailing|Qt::AlignVCenter</set>
          </property>
          <property name="minimum">
           <double>-5000.000000000000000</double>
          </property>
          <property name="maximum">
           <double>50000.000000000000000</double>
          </property>
         </widget>
        </item>
       </layout>
      </item>
      <item row="18" column="0">
       <layout class="QHBoxLayout" name="horizontalLayout_7">
        <item>
         <widget class="QLabel" name="label_3">
          <property name="font">
           <font>
            <family>Arial</family>
            <pointsize>12</pointsize>
           </font>
          </property>
          <property name="text">
           <string>Baseine end</string>
          </property>
         </widget>
        </item>
        <item>
         <widget class="QDoubleSpinBox" name="ImagePhys_BaseEnd">
          <property name="font">
           <font>
            <family>Arial</family>
            <pointsize>11</pointsize>
           </font>
          </property>
          <property name="alignment">
           <set>Qt::AlignRight|Qt::AlignTrailing|Qt::AlignVCenter</set>
          </property>
          <property name="minimum">
           <double>-5000.000000000000000</double>
          </property>
          <property name="maximum">
           <double>50000.000000000000000</double>
          </property>
         </widget>
        </item>
       </layout>
      </item>
      <item row="5" column="2">
       <widget class="QComboBox" name="ImagePhys_ImgMethod">
        <property name="font">
         <font>
          <family>Arial</family>
          <pointsize>11</pointsize>
         </font>
        </property>
        <item>
         <property name="text">
          <string>dF/Fo</string>
         </property>
        </item>
        <item>
         <property name="text">
          <string>median</string>
         </property>
        </item>
        <item>
         <property name="text">
          <string>Norm'd</string>
         </property>
        </item>
        <item>
         <property name="text">
          <string>Slow Filter</string>
         </property>
        </item>
        <item>
         <property name="text">
          <string>G/R</string>
         </property>
        </item>
       </widget>
      </item>
      <item row="4" column="2">
       <widget class="QComboBox" name="ImagePhys_View">
        <property name="font">
         <font>
          <family>Arial</family>
          <pointsize>11</pointsize>
         </font>
        </property>
        <item>
         <property name="text">
          <string>Movie</string>
         </property>
        </item>
        <item>
         <property name="text">
          <string>Reference Image</string>
         </property>
        </item>
        <item>
         <property name="text">
          <string>Std Image</string>
         </property>
        </item>
        <item>
         <property name="text">
          <string>Spectrum Image</string>
         </property>
        </item>
        <item>
         <property name="text">
          <string>Ratio Image</string>
         </property>
        </item>
       </widget>
      </item>
      <item row="0" column="0" rowspan="2">
       <widget class="QFrame" name="frame">
        <property name="frameShape">
         <enum>QFrame::StyledPanel</enum>
        </property>
        <property name="frameShadow">
         <enum>QFrame::Raised</enum>
>>>>>>> 77166baf
        </property>
        <zorder>ImagePhys_GetFileInfo</zorder>
        <zorder></zorder>
       </widget>
      </item>
<<<<<<< HEAD
      <item row="3" column="0">
       <widget class="QPushButton" name="ImagePhys_getRatio">
=======
      <item row="6" column="2">
       <widget class="QPushButton" name="ImagePhys_DisplayTraces">
>>>>>>> 77166baf
        <property name="font">
         <font>
          <family>Arial</family>
          <pointsize>11</pointsize>
         </font>
        </property>
        <property name="text">
<<<<<<< HEAD
         <string>Get Ratio Image</string>
        </property>
       </widget>
      </item>
      <item row="4" column="0">
       <layout class="QHBoxLayout" name="horizontalLayout_6">
        <item>
         <widget class="QPushButton" name="ImagePhys_UnBleach">
          <property name="font">
           <font>
            <family>Arial</family>
            <pointsize>12</pointsize>
           </font>
          </property>
          <property name="text">
           <string>Bleach Corr</string>
          </property>
         </widget>
        </item>
        <item>
         <widget class="QLabel" name="ImagePhys_BleachInfo">
          <property name="font">
           <font>
            <family>Arial</family>
            <pointsize>12</pointsize>
           </font>
          </property>
          <property name="frameShape">
           <enum>QFrame::StyledPanel</enum>
          </property>
          <property name="frameShadow">
           <enum>QFrame::Sunken</enum>
          </property>
          <property name="text">
           <string>None</string>
          </property>
          <property name="alignment">
           <set>Qt::AlignCenter</set>
          </property>
         </widget>
        </item>
       </layout>
      </item>
      <item row="17" column="0">
       <layout class="QHBoxLayout" name="horizontalLayout_8">
        <item>
         <widget class="QCheckBox" name="ImagePhys_CorrTool_LPF">
          <property name="enabled">
           <bool>true</bool>
          </property>
          <property name="font">
           <font>
            <family>Arial</family>
            <pointsize>12</pointsize>
           </font>
          </property>
          <property name="text">
           <string>LPF Signal</string>
          </property>
         </widget>
        </item>
        <item>
         <widget class="QDoubleSpinBox" name="ImagePhys_ImgLPF">
          <property name="font">
           <font>
            <family>Arial</family>
            <pointsize>11</pointsize>
           </font>
          </property>
          <property name="alignment">
           <set>Qt::AlignRight|Qt::AlignTrailing|Qt::AlignVCenter</set>
          </property>
          <property name="decimals">
           <number>2</number>
          </property>
          <property name="minimum">
           <double>0.100000000000000</double>
          </property>
          <property name="maximum">
           <double>5000.000000000000000</double>
          </property>
          <property name="singleStep">
           <double>1.000000000000000</double>
          </property>
          <property name="value">
           <double>20.000000000000000</double>
          </property>
         </widget>
        </item>
       </layout>
      </item>
      <item row="19" column="0">
       <layout class="QHBoxLayout" name="horizontalLayout_9">
        <item>
         <widget class="QCheckBox" name="ImagePhys_CorrTool_HPF">
          <property name="font">
           <font>
            <family>Arial</family>
            <pointsize>12</pointsize>
           </font>
          </property>
          <property name="text">
           <string>HPF Signal</string>
          </property>
         </widget>
        </item>
        <item>
         <widget class="QDoubleSpinBox" name="ImagePhys_ImgHPF">
          <property name="font">
           <font>
            <family>Arial</family>
            <pointsize>11</pointsize>
           </font>
          </property>
          <property name="alignment">
           <set>Qt::AlignRight|Qt::AlignTrailing|Qt::AlignVCenter</set>
          </property>
          <property name="suffix">
           <string extracomment="Hz"/>
          </property>
          <property name="decimals">
           <number>3</number>
          </property>
          <property name="minimum">
           <double>0.001000000000000</double>
          </property>
          <property name="maximum">
           <double>10.000000000000000</double>
          </property>
          <property name="singleStep">
           <double>0.200000000000000</double>
          </property>
          <property name="value">
           <double>0.200000000000000</double>
          </property>
         </widget>
        </item>
       </layout>
      </item>
      <item row="5" column="0">
       <widget class="QPushButton" name="ImagePhys_RegisterStack">
        <property name="font">
         <font>
          <family>Arial</family>
          <pointsize>12</pointsize>
         </font>
        </property>
        <property name="text">
         <string>Register Stack</string>
        </property>
       </widget>
      </item>
      <item row="16" column="0">
       <layout class="QHBoxLayout" name="horizontalLayout_2">
        <item>
         <widget class="QLabel" name="label">
          <property name="font">
           <font>
            <family>Arial</family>
            <pointsize>12</pointsize>
           </font>
          </property>
          <property name="text">
           <string>Baseline begin</string>
          </property>
         </widget>
        </item>
        <item>
         <widget class="QDoubleSpinBox" name="ImagePhys_BaseStart">
          <property name="font">
           <font>
            <family>Arial</family>
            <pointsize>11</pointsize>
           </font>
          </property>
          <property name="alignment">
           <set>Qt::AlignRight|Qt::AlignTrailing|Qt::AlignVCenter</set>
          </property>
          <property name="minimum">
           <double>-5000.000000000000000</double>
          </property>
          <property name="maximum">
           <double>50000.000000000000000</double>
          </property>
         </widget>
        </item>
       </layout>
      </item>
      <item row="15" column="0">
       <layout class="QHBoxLayout" name="horizontalLayout_7">
        <item>
         <widget class="QLabel" name="label_3">
          <property name="font">
           <font>
            <family>Arial</family>
            <pointsize>12</pointsize>
           </font>
          </property>
          <property name="text">
           <string>Baseine end</string>
          </property>
         </widget>
        </item>
        <item>
         <widget class="QDoubleSpinBox" name="ImagePhys_BaseEnd">
          <property name="font">
           <font>
            <family>Arial</family>
            <pointsize>11</pointsize>
           </font>
          </property>
          <property name="alignment">
           <set>Qt::AlignRight|Qt::AlignTrailing|Qt::AlignVCenter</set>
          </property>
          <property name="minimum">
           <double>-5000.000000000000000</double>
          </property>
          <property name="maximum">
           <double>50000.000000000000000</double>
          </property>
         </widget>
        </item>
       </layout>
      </item>
      <item row="10" column="0">
       <layout class="QHBoxLayout" name="horizontalLayout">
        <item>
         <widget class="QLabel" name="label_7">
          <property name="text">
           <string>Low</string>
          </property>
         </widget>
        </item>
        <item>
         <widget class="QDoubleSpinBox" name="ImagePhys_SpecHPF">
          <property name="value">
           <double>1.000000000000000</double>
          </property>
         </widget>
        </item>
       </layout>
      </item>
      <item row="11" column="0">
       <layout class="QHBoxLayout" name="horizontalLayout_11">
        <item>
         <widget class="QLabel" name="label_8">
          <property name="text">
           <string>High</string>
          </property>
         </widget>
        </item>
        <item>
         <widget class="QDoubleSpinBox" name="ImagePhys_SpecLPF">
          <property name="value">
           <double>10.000000000000000</double>
          </property>
         </widget>
        </item>
       </layout>
      </item>
      <item row="14" column="0">
       <layout class="QHBoxLayout" name="horizontalLayout_12">
        <item>
         <widget class="QLabel" name="label_10">
          <property name="font">
           <font>
            <family>Arial</family>
            <pointsize>11</pointsize>
           </font>
          </property>
          <property name="text">
           <string>Spec Smooth</string>
          </property>
         </widget>
        </item>
        <item>
         <widget class="QSpinBox" name="ImagePhys_FFTSmooth">
          <property name="maximum">
           <number>16</number>
          </property>
         </widget>
        </item>
       </layout>
      </item>
      <item row="23" column="1">
       <layout class="QHBoxLayout" name="horizontalLayout_13">
        <item>
         <widget class="QCheckBox" name="ImagePhys_PhysROIPlot">
          <property name="text">
           <string>MultiPlot</string>
          </property>
         </widget>
        </item>
       </layout>
      </item>
      <item row="2" column="1">
       <layout class="QHBoxLayout" name="horizontalLayout_3">
        <item>
         <widget class="QLabel" name="label_5">
          <property name="font">
           <font>
            <family>Arial</family>
            <pointsize>12</pointsize>
           </font>
          </property>
          <property name="text">
           <string>Data Struct</string>
          </property>
          <property name="alignment">
           <set>Qt::AlignRight|Qt::AlignTrailing|Qt::AlignVCenter</set>
          </property>
         </widget>
        </item>
        <item>
         <widget class="QComboBox" name="ImagePhys_DataStruct">
          <property name="sizePolicy">
           <sizepolicy hsizetype="Preferred" vsizetype="Fixed">
            <horstretch>0</horstretch>
            <verstretch>0</verstretch>
           </sizepolicy>
          </property>
          <property name="font">
           <font>
            <family>Arial</family>
            <pointsize>12</pointsize>
           </font>
          </property>
          <property name="maxCount">
           <number>10</number>
          </property>
          <property name="sizeAdjustPolicy">
           <enum>QComboBox::AdjustToContentsOnFirstShow</enum>
          </property>
          <property name="frame">
           <bool>false</bool>
          </property>
          <item>
           <property name="text">
            <string>Flat</string>
           </property>
          </item>
          <item>
           <property name="text">
            <string>Interleaved</string>
           </property>
          </item>
         </widget>
        </item>
       </layout>
      </item>
      <item row="3" column="1">
       <layout class="QHBoxLayout" name="horizontalLayout_4">
        <item>
         <widget class="QLabel" name="label_4">
          <property name="font">
           <font>
            <pointsize>12</pointsize>
           </font>
          </property>
          <property name="text">
           <string>Ignore images</string>
          </property>
         </widget>
        </item>
        <item>
         <widget class="QSpinBox" name="ImagePhys_ignoreFirst">
          <property name="suffix">
           <string/>
          </property>
          <property name="prefix">
           <string/>
          </property>
          <property name="value">
           <number>1</number>
          </property>
         </widget>
        </item>
       </layout>
      </item>
      <item row="4" column="1">
       <layout class="QHBoxLayout" name="horizontalLayout_5">
        <item>
         <widget class="QLabel" name="label_2">
          <property name="font">
           <font>
            <family>Arial</family>
            <pointsize>12</pointsize>
           </font>
          </property>
          <property name="text">
           <string>Downsample</string>
          </property>
          <property name="alignment">
           <set>Qt::AlignRight|Qt::AlignTrailing|Qt::AlignVCenter</set>
          </property>
         </widget>
        </item>
        <item>
         <widget class="QComboBox" name="ImagePhys_Downsample">
          <property name="font">
           <font>
            <family>Arial</family>
           </font>
          </property>
          <property name="editable">
           <bool>true</bool>
          </property>
          <property name="maxCount">
           <number>5000</number>
          </property>
          <property name="sizeAdjustPolicy">
           <enum>QComboBox::AdjustToContentsOnFirstShow</enum>
          </property>
          <item>
           <property name="text">
            <string>1</string>
           </property>
          </item>
          <item>
           <property name="text">
            <string>2</string>
           </property>
          </item>
          <item>
           <property name="text">
            <string>5</string>
           </property>
          </item>
          <item>
           <property name="text">
            <string>10</string>
           </property>
          </item>
          <item>
           <property name="text">
            <string>20</string>
           </property>
          </item>
          <item>
           <property name="text">
            <string>50</string>
           </property>
          </item>
          <item>
           <property name="text">
            <string>100</string>
           </property>
          </item>
          <item>
           <property name="text">
            <string>200</string>
           </property>
          </item>
          <item>
           <property name="text">
            <string>500</string>
           </property>
          </item>
          <item>
           <property name="text">
            <string>1000</string>
           </property>
          </item>
         </widget>
        </item>
       </layout>
      </item>
      <item row="3" column="2">
       <widget class="QComboBox" name="ImagePhys_ImgMethod">
        <property name="font">
         <font>
          <family>Arial</family>
          <pointsize>12</pointsize>
         </font>
        </property>
        <item>
         <property name="text">
          <string>dF/Fo</string>
         </property>
        </item>
        <item>
         <property name="text">
          <string>median</string>
         </property>
        </item>
        <item>
         <property name="text">
          <string>Norm'd</string>
         </property>
        </item>
        <item>
         <property name="text">
          <string>Slow Filter</string>
         </property>
        </item>
        <item>
         <property name="text">
          <string>G/R</string>
         </property>
        </item>
       </widget>
      </item>
      <item row="2" column="2">
       <widget class="QComboBox" name="ImagePhys_View">
        <property name="font">
         <font>
          <family>Arial</family>
         </font>
        </property>
        <item>
         <property name="text">
          <string>Movie</string>
         </property>
        </item>
        <item>
         <property name="text">
          <string>Reference Image</string>
         </property>
        </item>
        <item>
         <property name="text">
          <string>Std Image</string>
         </property>
        </item>
        <item>
         <property name="text">
          <string>Spectrum Image</string>
         </property>
        </item>
       </widget>
      </item>
      <item row="23" column="2">
       <widget class="QPushButton" name="ImagePhys_SaveROI">
        <property name="font">
         <font>
          <family>Arial</family>
          <pointsize>12</pointsize>
         </font>
        </property>
        <property name="text">
         <string>Save ROI File</string>
        </property>
       </widget>
      </item>
      <item row="19" column="2">
       <widget class="QPushButton" name="ImagePhys_RetrieveROI">
        <property name="font">
         <font>
          <family>Arial</family>
          <pointsize>12</pointsize>
         </font>
=======
         <string>Display dF/F</string>
        </property>
       </widget>
      </item>
      <item row="7" column="2">
       <widget class="QPushButton" name="ImagePhys_ExportTiff">
        <property name="font">
         <font>
          <family>Arial</family>
          <pointsize>11</pointsize>
         </font>
        </property>
        <property name="text">
         <string>Export TIFF</string>
        </property>
       </widget>
      </item>
      <item row="15" column="0">
       <widget class="QPushButton" name="ImagePhys_ImgNormalize">
        <property name="enabled">
         <bool>false</bool>
        </property>
        <property name="text">
         <string>Normalize</string>
        </property>
       </widget>
      </item>
      <item row="17" column="0">
       <widget class="QLabel" name="ImagePhys_NormInfo">
        <property name="enabled">
         <bool>false</bool>
>>>>>>> 77166baf
        </property>
        <property name="text">
         <string>NormInfo</string>
        </property>
       </widget>
      </item>
<<<<<<< HEAD
      <item row="6" column="0">
       <widget class="QPushButton" name="ImagePhys_SpecCalc">
=======
      <item row="15" column="1">
       <widget class="QPushButton" name="ImagePhys_Update">
>>>>>>> 77166baf
        <property name="font">
         <font>
          <family>Arial</family>
          <pointsize>11</pointsize>
         </font>
        </property>
        <property name="text">
         <string>Spectrum Calc</string>
        </property>
       </widget>
      </item>
<<<<<<< HEAD
      <item row="4" column="2">
       <widget class="QPushButton" name="ImagePhys_clearRoi">
=======
      <item row="18" column="1">
       <widget class="QCheckBox" name="ImagePhys_CorrTool_BL1">
        <property name="font">
         <font>
          <family>Arial</family>
          <pointsize>11</pointsize>
         </font>
        </property>
        <property name="text">
         <string>Baseline 1</string>
        </property>
       </widget>
      </item>
      <item row="19" column="1">
       <widget class="QLabel" name="label_9">
        <property name="enabled">
         <bool>true</bool>
        </property>
        <property name="sizePolicy">
         <sizepolicy hsizetype="Preferred" vsizetype="Fixed">
          <horstretch>0</horstretch>
          <verstretch>20</verstretch>
         </sizepolicy>
        </property>
>>>>>>> 77166baf
        <property name="font">
         <font>
          <family>Arial</family>
          <pointsize>12</pointsize>
          <weight>75</weight>
          <bold>true</bold>
         </font>
        </property>
        <property name="text">
<<<<<<< HEAD
         <string>Clear All ROIs</string>
        </property>
       </widget>
      </item>
      <item row="25" column="2">
       <widget class="QPushButton" name="ImagePhys_ImgNormalize">
        <property name="enabled">
         <bool>false</bool>
        </property>
        <property name="text">
         <string>Normalize</string>
        </property>
       </widget>
      </item>
      <item row="19" column="1">
       <widget class="QPushButton" name="ImagePhys_DisplayTraces">
=======
         <string>Preferences</string>
        </property>
       </widget>
      </item>
      <item row="20" column="1">
       <widget class="QCheckBox" name="ImagePhys_RectSelect">
        <property name="font">
         <font>
          <family>Arial</family>
          <pointsize>11</pointsize>
         </font>
        </property>
        <property name="text">
         <string>Select with 
rectangle  box</string>
        </property>
        <property name="checked">
         <bool>true</bool>
        </property>
       </widget>
      </item>
      <item row="10" column="2">
       <layout class="QHBoxLayout" name="horizontalLayout_10">
        <item>
         <widget class="QLabel" name="label_6">
          <property name="font">
           <font>
            <pointsize>11</pointsize>
           </font>
          </property>
          <property name="text">
           <string>Kernel</string>
          </property>
         </widget>
        </item>
        <item>
         <widget class="QComboBox" name="ImagePhys_ROIKernel">
          <property name="maximumSize">
           <size>
            <width>75</width>
            <height>16777215</height>
           </size>
          </property>
          <property name="font">
           <font>
            <family>Arial</family>
            <pointsize>12</pointsize>
           </font>
          </property>
          <property name="toolTip">
           <string extracomment="ROI Kernel Value"/>
          </property>
          <property name="layoutDirection">
           <enum>Qt::LeftToRight</enum>
          </property>
          <property name="styleSheet">
           <string notr="true">&lt;align = 'right'&gt;</string>
          </property>
          <property name="currentIndex">
           <number>1</number>
          </property>
          <property name="maxVisibleItems">
           <number>1</number>
          </property>
          <property name="maxCount">
           <number>10</number>
          </property>
          <property name="sizeAdjustPolicy">
           <enum>QComboBox::AdjustToMinimumContentsLength</enum>
          </property>
          <property name="frame">
           <bool>false</bool>
          </property>
          <property name="modelColumn">
           <number>0</number>
          </property>
          <item>
           <property name="text">
            <string>1</string>
           </property>
          </item>
          <item>
           <property name="text">
            <string>3</string>
           </property>
          </item>
          <item>
           <property name="text">
            <string>5</string>
           </property>
          </item>
          <item>
           <property name="text">
            <string>7</string>
           </property>
          </item>
          <item>
           <property name="text">
            <string>9</string>
           </property>
          </item>
          <item>
           <property name="text">
            <string>11</string>
           </property>
          </item>
         </widget>
        </item>
       </layout>
      </item>
      <item row="12" column="2" rowspan="3">
       <layout class="QGridLayout" name="gridLayout_4">
        <item row="1" column="1">
         <widget class="QDoubleSpinBox" name="ImagePhys_ROIThrHigh">
          <property name="minimum">
           <double>0.100000000000000</double>
          </property>
          <property name="maximum">
           <double>1.000000000000000</double>
          </property>
          <property name="singleStep">
           <double>0.100000000000000</double>
          </property>
          <property name="value">
           <double>1.000000000000000</double>
          </property>
         </widget>
        </item>
        <item row="1" column="0">
         <widget class="QDoubleSpinBox" name="ImagePhys_ROIThrLow">
          <property name="minimum">
           <double>0.010000000000000</double>
          </property>
          <property name="maximum">
           <double>1.000000000000000</double>
          </property>
          <property name="singleStep">
           <double>0.100000000000000</double>
          </property>
          <property name="value">
           <double>0.200000000000000</double>
          </property>
         </widget>
        </item>
        <item row="0" column="0">
         <widget class="QLabel" name="label_11">
          <property name="font">
           <font>
            <pointsize>11</pointsize>
           </font>
          </property>
          <property name="text">
           <string>Thr(L)</string>
          </property>
         </widget>
        </item>
        <item row="0" column="1">
         <widget class="QLabel" name="label_12">
          <property name="font">
           <font>
            <pointsize>11</pointsize>
           </font>
          </property>
          <property name="text">
           <string>Thr(H)</string>
          </property>
         </widget>
        </item>
       </layout>
      </item>
      <item row="9" column="2">
       <widget class="QPushButton" name="ImagePhys_findROIs">
>>>>>>> 77166baf
        <property name="font">
         <font>
          <family>Arial</family>
          <pointsize>11</pointsize>
         </font>
        </property>
        <property name="text">
<<<<<<< HEAD
         <string>Display dF/F</string>
        </property>
       </widget>
      </item>
      <item row="24" column="2">
       <widget class="QLabel" name="ImagePhys_NormInfo">
        <property name="enabled">
         <bool>false</bool>
        </property>
        <property name="text">
         <string>NormInfo</string>
        </property>
       </widget>
      </item>
      <item row="6" column="2">
       <layout class="QHBoxLayout" name="horizontalLayout_10">
        <item>
         <widget class="QLabel" name="label_6">
          <property name="text">
           <string>Kernel</string>
          </property>
         </widget>
        </item>
        <item>
         <widget class="QComboBox" name="ImagePhys_ROIKernel">
          <property name="maximumSize">
           <size>
            <width>75</width>
            <height>16777215</height>
           </size>
          </property>
          <property name="font">
           <font>
            <family>Arial</family>
            <pointsize>12</pointsize>
           </font>
          </property>
          <property name="toolTip">
           <string extracomment="ROI Kernel Value"/>
          </property>
          <property name="layoutDirection">
           <enum>Qt::LeftToRight</enum>
          </property>
          <property name="styleSheet">
           <string notr="true">&lt;align = 'right'&gt;</string>
          </property>
          <property name="currentIndex">
           <number>1</number>
          </property>
          <property name="maxVisibleItems">
           <number>1</number>
          </property>
          <property name="maxCount">
           <number>10</number>
          </property>
          <property name="sizeAdjustPolicy">
           <enum>QComboBox::AdjustToMinimumContentsLength</enum>
          </property>
          <property name="frame">
           <bool>false</bool>
          </property>
          <property name="modelColumn">
           <number>0</number>
          </property>
          <item>
           <property name="text">
            <string>1</string>
           </property>
          </item>
          <item>
           <property name="text">
            <string>3</string>
           </property>
          </item>
          <item>
           <property name="text">
            <string>5</string>
           </property>
          </item>
          <item>
           <property name="text">
            <string>7</string>
           </property>
          </item>
          <item>
           <property name="text">
            <string>9</string>
           </property>
          </item>
          <item>
           <property name="text">
            <string>11</string>
           </property>
          </item>
         </widget>
        </item>
       </layout>
      </item>
      <item row="5" column="2">
       <widget class="QPushButton" name="ImagePhys_findROIs">
=======
         <string>Auto ROI Detect</string>
        </property>
       </widget>
      </item>
      <item row="8" column="2">
       <widget class="QPushButton" name="ImagePhys_clearRoi">
        <property name="font">
         <font>
          <family>Arial</family>
          <pointsize>11</pointsize>
         </font>
        </property>
        <property name="text">
         <string>Clear All ROIs</string>
        </property>
       </widget>
      </item>
      <item row="15" column="2">
       <layout class="QHBoxLayout" name="horizontalLayout_15">
        <item>
         <widget class="QLabel" name="label_13">
          <property name="font">
           <font>
            <pointsize>11</pointsize>
           </font>
          </property>
          <property name="text">
           <string>ROI Size</string>
          </property>
         </widget>
        </item>
        <item>
         <widget class="QSpinBox" name="ImagePhys_ROISize">
          <property name="minimum">
           <number>1</number>
          </property>
          <property name="maximum">
           <number>25</number>
          </property>
          <property name="value">
           <number>1</number>
          </property>
         </widget>
        </item>
       </layout>
      </item>
      <item row="17" column="2">
       <layout class="QHBoxLayout" name="horizontalLayout_14">
        <item>
         <widget class="QRadioButton" name="ImagePhys_StdRB">
          <property name="font">
           <font>
            <pointsize>11</pointsize>
           </font>
          </property>
          <property name="text">
           <string>Std</string>
          </property>
         </widget>
        </item>
        <item>
         <widget class="QRadioButton" name="ImagePhys_FFTRB">
          <property name="font">
           <font>
            <pointsize>11</pointsize>
           </font>
          </property>
          <property name="text">
           <string>FFT</string>
          </property>
          <property name="checked">
           <bool>true</bool>
          </property>
         </widget>
        </item>
       </layout>
      </item>
      <item row="18" column="2">
       <widget class="QPushButton" name="ImagePhys_addRoi">
>>>>>>> 77166baf
        <property name="font">
         <font>
          <family>Arial</family>
          <pointsize>11</pointsize>
         </font>
        </property>
        <property name="text">
<<<<<<< HEAD
         <string>Auto ROI Detect</string>
        </property>
       </widget>
      </item>
      <item row="17" column="2">
=======
         <string>Add Roi</string>
        </property>
       </widget>
      </item>
      <item row="19" column="2">
>>>>>>> 77166baf
       <widget class="QPushButton" name="ImagePhys_RecalculateROIs">
        <property name="font">
         <font>
          <family>Arial</family>
          <pointsize>11</pointsize>
         </font>
        </property>
        <property name="text">
         <string>Recalculate ROIs</string>
        </property>
       </widget>
      </item>
<<<<<<< HEAD
      <item row="16" column="2">
       <widget class="QPushButton" name="ImagePhys_addRoi">
=======
      <item row="20" column="2">
       <widget class="QPushButton" name="ImagePhys_RetrieveROI">
        <property name="font">
         <font>
          <family>Arial</family>
          <pointsize>11</pointsize>
         </font>
        </property>
        <property name="text">
         <string>Retrieve ROI File</string>
        </property>
       </widget>
      </item>
      <item row="22" column="2">
       <widget class="QPushButton" name="ImagePhys_SaveROI">
        <property name="font">
         <font>
          <family>Arial</family>
          <pointsize>11</pointsize>
         </font>
        </property>
        <property name="text">
         <string>Save ROI File</string>
        </property>
       </widget>
      </item>
      <item row="22" column="1">
       <widget class="QCheckBox" name="ImagePhys_PhysROIPlot">
>>>>>>> 77166baf
        <property name="font">
         <font>
          <pointsize>11</pointsize>
         </font>
        </property>
        <property name="text">
<<<<<<< HEAD
         <string>Add Roi</string>
        </property>
       </widget>
      </item>
      <item row="15" column="2">
       <layout class="QHBoxLayout" name="horizontalLayout_14">
        <item>
         <widget class="QRadioButton" name="ImagePhys_StdRB">
          <property name="text">
           <string>Std</string>
          </property>
         </widget>
        </item>
        <item>
         <widget class="QRadioButton" name="ImagePhys_FFTRB">
          <property name="text">
           <string>FFT</string>
          </property>
          <property name="checked">
           <bool>true</bool>
          </property>
         </widget>
        </item>
       </layout>
      </item>
      <item row="9" column="2" rowspan="3">
       <layout class="QGridLayout" name="gridLayout_4">
        <item row="1" column="1">
         <widget class="QDoubleSpinBox" name="ImagePhys_ROIThrHigh">
          <property name="minimum">
           <double>0.100000000000000</double>
          </property>
          <property name="maximum">
           <double>1.000000000000000</double>
          </property>
          <property name="singleStep">
           <double>0.100000000000000</double>
          </property>
          <property name="value">
           <double>1.000000000000000</double>
          </property>
         </widget>
        </item>
        <item row="1" column="0">
         <widget class="QDoubleSpinBox" name="ImagePhys_ROIThrLow">
          <property name="minimum">
           <double>0.010000000000000</double>
          </property>
          <property name="maximum">
           <double>1.000000000000000</double>
          </property>
          <property name="singleStep">
           <double>0.100000000000000</double>
          </property>
          <property name="value">
           <double>0.200000000000000</double>
          </property>
         </widget>
        </item>
        <item row="0" column="0">
         <widget class="QLabel" name="label_11">
          <property name="text">
           <string>Thr(L)</string>
          </property>
         </widget>
        </item>
        <item row="0" column="1">
         <widget class="QLabel" name="label_12">
          <property name="text">
           <string>Thr(H)</string>
          </property>
         </widget>
        </item>
       </layout>
      </item>
      <item row="14" column="2">
       <layout class="QHBoxLayout" name="horizontalLayout_15">
        <item>
         <widget class="QLabel" name="label_13">
          <property name="text">
           <string>ROI Size</string>
          </property>
         </widget>
        </item>
        <item>
         <widget class="QSpinBox" name="ImagePhys_ROISize">
          <property name="minimum">
           <number>1</number>
          </property>
          <property name="maximum">
           <number>25</number>
          </property>
          <property name="value">
           <number>1</number>
          </property>
         </widget>
        </item>
       </layout>
=======
         <string>MultiPlot</string>
        </property>
       </widget>
      </item>
      <item row="4" column="0">
       <widget class="QGroupBox" name="ImagePhys_FileGroup">
        <property name="enabled">
         <bool>true</bool>
        </property>
        <property name="sizePolicy">
         <sizepolicy hsizetype="Preferred" vsizetype="Preferred">
          <horstretch>100</horstretch>
          <verstretch>200</verstretch>
         </sizepolicy>
        </property>
        <property name="minimumSize">
         <size>
          <width>100</width>
          <height>190</height>
         </size>
        </property>
        <property name="sizeIncrement">
         <size>
          <width>10</width>
          <height>10</height>
         </size>
        </property>
        <property name="baseSize">
         <size>
          <width>100</width>
          <height>250</height>
         </size>
        </property>
        <property name="title">
         <string>File Operations</string>
        </property>
        <widget class="QComboBox" name="ImagePhys_ImageMode">
         <property name="geometry">
          <rect>
           <x>5</x>
           <y>40</y>
           <width>116</width>
           <height>21</height>
          </rect>
         </property>
         <property name="font">
          <font>
           <pointsize>11</pointsize>
          </font>
         </property>
         <item>
          <property name="text">
           <string>Non-Ratiometric (dF/Fo)</string>
          </property>
         </item>
         <item>
          <property name="text">
           <string>Ratiometric (G/R)</string>
          </property>
         </item>
        </widget>
        <widget class="QPushButton" name="ImagePhys_clearRatio">
         <property name="geometry">
          <rect>
           <x>0</x>
           <y>160</y>
           <width>116</width>
           <height>30</height>
          </rect>
         </property>
         <property name="font">
          <font>
           <family>Arial</family>
           <pointsize>11</pointsize>
          </font>
         </property>
         <property name="text">
          <string>Clear Ratio Image</string>
         </property>
        </widget>
        <widget class="QPushButton" name="ImagePhys_GetFileInfo">
         <property name="geometry">
          <rect>
           <x>0</x>
           <y>15</y>
           <width>121</width>
           <height>31</height>
          </rect>
         </property>
         <property name="font">
          <font>
           <family>Arial</family>
           <pointsize>11</pointsize>
          </font>
         </property>
         <property name="text">
          <string>Get File Info</string>
         </property>
        </widget>
        <widget class="QPushButton" name="ImagePhys_getRatio">
         <property name="geometry">
          <rect>
           <x>0</x>
           <y>140</y>
           <width>116</width>
           <height>30</height>
          </rect>
         </property>
         <property name="font">
          <font>
           <family>Arial</family>
           <pointsize>11</pointsize>
          </font>
         </property>
         <property name="text">
          <string>Get Ratio Image</string>
         </property>
        </widget>
        <widget class="QWidget" name="">
         <property name="geometry">
          <rect>
           <x>5</x>
           <y>65</y>
           <width>111</width>
           <height>26</height>
          </rect>
         </property>
         <layout class="QHBoxLayout" name="horizontalLayout_3">
          <item>
           <widget class="QLabel" name="label_5">
            <property name="font">
             <font>
              <family>Arial</family>
              <pointsize>11</pointsize>
             </font>
            </property>
            <property name="text">
             <string>Data Struct</string>
            </property>
            <property name="alignment">
             <set>Qt::AlignRight|Qt::AlignTrailing|Qt::AlignVCenter</set>
            </property>
           </widget>
          </item>
          <item>
           <widget class="QComboBox" name="ImagePhys_DataStruct">
            <property name="sizePolicy">
             <sizepolicy hsizetype="Preferred" vsizetype="Fixed">
              <horstretch>0</horstretch>
              <verstretch>0</verstretch>
             </sizepolicy>
            </property>
            <property name="font">
             <font>
              <family>Arial</family>
              <pointsize>11</pointsize>
             </font>
            </property>
            <property name="maxCount">
             <number>10</number>
            </property>
            <property name="sizeAdjustPolicy">
             <enum>QComboBox::AdjustToContentsOnFirstShow</enum>
            </property>
            <property name="frame">
             <bool>false</bool>
            </property>
            <item>
             <property name="text">
              <string>Flat</string>
             </property>
            </item>
            <item>
             <property name="text">
              <string>Interleaved</string>
             </property>
            </item>
           </widget>
          </item>
         </layout>
        </widget>
        <widget class="QWidget" name="">
         <property name="geometry">
          <rect>
           <x>5</x>
           <y>115</y>
           <width>111</width>
           <height>27</height>
          </rect>
         </property>
         <layout class="QHBoxLayout" name="horizontalLayout_4">
          <item>
           <widget class="QLabel" name="label_4">
            <property name="font">
             <font>
              <pointsize>11</pointsize>
             </font>
            </property>
            <property name="text">
             <string>Ignore images</string>
            </property>
           </widget>
          </item>
          <item>
           <widget class="QSpinBox" name="ImagePhys_ignoreFirst">
            <property name="suffix">
             <string/>
            </property>
            <property name="prefix">
             <string/>
            </property>
            <property name="value">
             <number>1</number>
            </property>
           </widget>
          </item>
         </layout>
        </widget>
        <widget class="QWidget" name="">
         <property name="geometry">
          <rect>
           <x>5</x>
           <y>90</y>
           <width>111</width>
           <height>26</height>
          </rect>
         </property>
         <layout class="QHBoxLayout" name="horizontalLayout_5">
          <item>
           <widget class="QLabel" name="label_2">
            <property name="font">
             <font>
              <family>Arial</family>
              <pointsize>11</pointsize>
             </font>
            </property>
            <property name="text">
             <string>Downsample</string>
            </property>
            <property name="alignment">
             <set>Qt::AlignRight|Qt::AlignTrailing|Qt::AlignVCenter</set>
            </property>
           </widget>
          </item>
          <item>
           <widget class="QComboBox" name="ImagePhys_Downsample">
            <property name="font">
             <font>
              <family>Arial</family>
             </font>
            </property>
            <property name="editable">
             <bool>true</bool>
            </property>
            <property name="maxCount">
             <number>5000</number>
            </property>
            <property name="sizeAdjustPolicy">
             <enum>QComboBox::AdjustToContentsOnFirstShow</enum>
            </property>
            <item>
             <property name="text">
              <string>1</string>
             </property>
            </item>
            <item>
             <property name="text">
              <string>2</string>
             </property>
            </item>
            <item>
             <property name="text">
              <string>5</string>
             </property>
            </item>
            <item>
             <property name="text">
              <string>10</string>
             </property>
            </item>
            <item>
             <property name="text">
              <string>20</string>
             </property>
            </item>
            <item>
             <property name="text">
              <string>50</string>
             </property>
            </item>
            <item>
             <property name="text">
              <string>100</string>
             </property>
            </item>
            <item>
             <property name="text">
              <string>200</string>
             </property>
            </item>
            <item>
             <property name="text">
              <string>500</string>
             </property>
            </item>
            <item>
             <property name="text">
              <string>1000</string>
             </property>
            </item>
           </widget>
          </item>
         </layout>
        </widget>
       </widget>
      </item>
      <item row="4" column="1">
       <widget class="QGroupBox" name="groupBox_2">
        <property name="minimumSize">
         <size>
          <width>120</width>
          <height>190</height>
         </size>
        </property>
        <property name="title">
         <string>Corrections</string>
        </property>
        <widget class="QPushButton" name="ImagePhys_RegisterStack">
         <property name="geometry">
          <rect>
           <x>-5</x>
           <y>15</y>
           <width>131</width>
           <height>29</height>
          </rect>
         </property>
         <property name="font">
          <font>
           <family>Arial</family>
           <pointsize>11</pointsize>
          </font>
         </property>
         <property name="text">
          <string>Register Stack</string>
         </property>
        </widget>
        <widget class="QWidget" name="">
         <property name="geometry">
          <rect>
           <x>0</x>
           <y>40</y>
           <width>121</width>
           <height>32</height>
          </rect>
         </property>
         <layout class="QHBoxLayout" name="horizontalLayout_6">
          <item>
           <widget class="QPushButton" name="ImagePhys_UnBleach">
            <property name="font">
             <font>
              <family>Arial</family>
              <pointsize>11</pointsize>
             </font>
            </property>
            <property name="text">
             <string>Bleach Corr</string>
            </property>
           </widget>
          </item>
          <item>
           <widget class="QLabel" name="ImagePhys_BleachInfo">
            <property name="font">
             <font>
              <family>Arial</family>
              <pointsize>12</pointsize>
             </font>
            </property>
            <property name="frameShape">
             <enum>QFrame::StyledPanel</enum>
            </property>
            <property name="frameShadow">
             <enum>QFrame::Sunken</enum>
            </property>
            <property name="text">
             <string>None</string>
            </property>
            <property name="alignment">
             <set>Qt::AlignCenter</set>
            </property>
           </widget>
          </item>
         </layout>
        </widget>
        <widget class="QPushButton" name="ImagePhys_SpecCalc">
         <property name="geometry">
          <rect>
           <x>0</x>
           <y>70</y>
           <width>116</width>
           <height>30</height>
          </rect>
         </property>
         <property name="font">
          <font>
           <family>Arial</family>
           <pointsize>12</pointsize>
          </font>
         </property>
         <property name="text">
          <string>Spectrum Calc</string>
         </property>
        </widget>
        <widget class="QWidget" name="">
         <property name="geometry">
          <rect>
           <x>0</x>
           <y>95</y>
           <width>119</width>
           <height>27</height>
          </rect>
         </property>
         <layout class="QHBoxLayout" name="horizontalLayout">
          <item>
           <widget class="QLabel" name="label_7">
            <property name="font">
             <font>
              <pointsize>11</pointsize>
             </font>
            </property>
            <property name="text">
             <string>Low</string>
            </property>
           </widget>
          </item>
          <item>
           <widget class="QDoubleSpinBox" name="ImagePhys_SpecHPF">
            <property name="value">
             <double>1.000000000000000</double>
            </property>
           </widget>
          </item>
         </layout>
        </widget>
        <widget class="QWidget" name="">
         <property name="geometry">
          <rect>
           <x>0</x>
           <y>125</y>
           <width>119</width>
           <height>27</height>
          </rect>
         </property>
         <layout class="QHBoxLayout" name="horizontalLayout_11">
          <item>
           <widget class="QLabel" name="label_8">
            <property name="font">
             <font>
              <pointsize>11</pointsize>
             </font>
            </property>
            <property name="text">
             <string>High</string>
            </property>
           </widget>
          </item>
          <item>
           <widget class="QDoubleSpinBox" name="ImagePhys_SpecLPF">
            <property name="value">
             <double>10.000000000000000</double>
            </property>
           </widget>
          </item>
         </layout>
        </widget>
        <widget class="QWidget" name="">
         <property name="geometry">
          <rect>
           <x>1</x>
           <y>155</y>
           <width>116</width>
           <height>27</height>
          </rect>
         </property>
         <layout class="QHBoxLayout" name="horizontalLayout_12">
          <item>
           <widget class="QLabel" name="label_10">
            <property name="font">
             <font>
              <family>Arial</family>
              <pointsize>11</pointsize>
             </font>
            </property>
            <property name="text">
             <string>Spec Smooth</string>
            </property>
           </widget>
          </item>
          <item>
           <widget class="QSpinBox" name="ImagePhys_FFTSmooth">
            <property name="maximum">
             <number>16</number>
            </property>
           </widget>
          </item>
         </layout>
        </widget>
       </widget>
>>>>>>> 77166baf
      </item>
     </layout>
    </widget>
   </item>
  </layout>
 </widget>
 <layoutdefault spacing="6" margin="9"/>
 <resources/>
 <connections/>
 <designerdata>
  <property name="gridDeltaX">
   <number>5</number>
  </property>
  <property name="gridDeltaY">
   <number>5</number>
  </property>
  <property name="gridSnapX">
   <bool>true</bool>
  </property>
  <property name="gridSnapY">
   <bool>true</bool>
  </property>
  <property name="gridVisible">
   <bool>true</bool>
  </property>
 </designerdata>
</ui><|MERGE_RESOLUTION|>--- conflicted
+++ resolved
@@ -73,26 +73,321 @@
       <property name="margin">
        <number>0</number>
       </property>
-<<<<<<< HEAD
-      <item row="2" column="0">
-       <widget class="QPushButton" name="ImagePhys_GetFileInfo">
-        <property name="font">
-         <font>
-          <family>Arial</family>
-          <pointsize>12</pointsize>
-         </font>
-        </property>
-        <property name="text">
-         <string>Get File Info</string>
-        </property>
-       </widget>
-      </item>
-      <item row="23" column="0">
+      <item row="20" column="0">
+       <layout class="QHBoxLayout" name="horizontalLayout_8">
+        <item>
+         <widget class="QCheckBox" name="ImagePhys_CorrTool_LPF">
+          <property name="enabled">
+           <bool>true</bool>
+          </property>
+          <property name="font">
+           <font>
+            <family>Arial</family>
+            <pointsize>11</pointsize>
+           </font>
+          </property>
+          <property name="text">
+           <string>LPF Signal</string>
+          </property>
+         </widget>
+        </item>
+        <item>
+         <widget class="QDoubleSpinBox" name="ImagePhys_ImgLPF">
+          <property name="font">
+           <font>
+            <family>Arial</family>
+            <pointsize>11</pointsize>
+           </font>
+          </property>
+          <property name="alignment">
+           <set>Qt::AlignRight|Qt::AlignTrailing|Qt::AlignVCenter</set>
+          </property>
+          <property name="decimals">
+           <number>2</number>
+          </property>
+          <property name="minimum">
+           <double>0.100000000000000</double>
+          </property>
+          <property name="maximum">
+           <double>5000.000000000000000</double>
+          </property>
+          <property name="singleStep">
+           <double>1.000000000000000</double>
+          </property>
+          <property name="value">
+           <double>20.000000000000000</double>
+          </property>
+         </widget>
+        </item>
+       </layout>
+      </item>
+      <item row="22" column="0">
+       <layout class="QHBoxLayout" name="horizontalLayout_9">
+        <item>
+         <widget class="QCheckBox" name="ImagePhys_CorrTool_HPF">
+          <property name="font">
+           <font>
+            <family>Arial</family>
+            <pointsize>11</pointsize>
+           </font>
+          </property>
+          <property name="text">
+           <string>HPF Signal</string>
+          </property>
+         </widget>
+        </item>
+        <item>
+         <widget class="QDoubleSpinBox" name="ImagePhys_ImgHPF">
+          <property name="font">
+           <font>
+            <family>Arial</family>
+            <pointsize>11</pointsize>
+           </font>
+          </property>
+          <property name="alignment">
+           <set>Qt::AlignRight|Qt::AlignTrailing|Qt::AlignVCenter</set>
+          </property>
+          <property name="suffix">
+           <string extracomment="Hz"/>
+          </property>
+          <property name="decimals">
+           <number>3</number>
+          </property>
+          <property name="minimum">
+           <double>0.001000000000000</double>
+          </property>
+          <property name="maximum">
+           <double>10.000000000000000</double>
+          </property>
+          <property name="singleStep">
+           <double>0.200000000000000</double>
+          </property>
+          <property name="value">
+           <double>0.200000000000000</double>
+          </property>
+         </widget>
+        </item>
+       </layout>
+      </item>
+      <item row="19" column="0">
+       <layout class="QHBoxLayout" name="horizontalLayout_2">
+        <item>
+         <widget class="QLabel" name="label">
+          <property name="font">
+           <font>
+            <family>Arial</family>
+            <pointsize>12</pointsize>
+           </font>
+          </property>
+          <property name="text">
+           <string>Baseline begin</string>
+          </property>
+         </widget>
+        </item>
+        <item>
+         <widget class="QDoubleSpinBox" name="ImagePhys_BaseStart">
+          <property name="font">
+           <font>
+            <family>Arial</family>
+            <pointsize>11</pointsize>
+           </font>
+          </property>
+          <property name="alignment">
+           <set>Qt::AlignRight|Qt::AlignTrailing|Qt::AlignVCenter</set>
+          </property>
+          <property name="minimum">
+           <double>-5000.000000000000000</double>
+          </property>
+          <property name="maximum">
+           <double>50000.000000000000000</double>
+          </property>
+         </widget>
+        </item>
+       </layout>
+      </item>
+      <item row="18" column="0">
+       <layout class="QHBoxLayout" name="horizontalLayout_7">
+        <item>
+         <widget class="QLabel" name="label_3">
+          <property name="font">
+           <font>
+            <family>Arial</family>
+            <pointsize>12</pointsize>
+           </font>
+          </property>
+          <property name="text">
+           <string>Baseine end</string>
+          </property>
+         </widget>
+        </item>
+        <item>
+         <widget class="QDoubleSpinBox" name="ImagePhys_BaseEnd">
+          <property name="font">
+           <font>
+            <family>Arial</family>
+            <pointsize>11</pointsize>
+           </font>
+          </property>
+          <property name="alignment">
+           <set>Qt::AlignRight|Qt::AlignTrailing|Qt::AlignVCenter</set>
+          </property>
+          <property name="minimum">
+           <double>-5000.000000000000000</double>
+          </property>
+          <property name="maximum">
+           <double>50000.000000000000000</double>
+          </property>
+         </widget>
+        </item>
+       </layout>
+      </item>
+      <item row="5" column="2">
+       <widget class="QComboBox" name="ImagePhys_ImgMethod">
+        <property name="font">
+         <font>
+          <family>Arial</family>
+          <pointsize>11</pointsize>
+         </font>
+        </property>
+        <item>
+         <property name="text">
+          <string>dF/Fo</string>
+         </property>
+        </item>
+        <item>
+         <property name="text">
+          <string>median</string>
+         </property>
+        </item>
+        <item>
+         <property name="text">
+          <string>Norm'd</string>
+         </property>
+        </item>
+        <item>
+         <property name="text">
+          <string>Slow Filter</string>
+         </property>
+        </item>
+        <item>
+         <property name="text">
+          <string>G/R</string>
+         </property>
+        </item>
+       </widget>
+      </item>
+      <item row="4" column="2">
+       <widget class="QComboBox" name="ImagePhys_View">
+        <property name="font">
+         <font>
+          <family>Arial</family>
+          <pointsize>11</pointsize>
+         </font>
+        </property>
+        <item>
+         <property name="text">
+          <string>Movie</string>
+         </property>
+        </item>
+        <item>
+         <property name="text">
+          <string>Reference Image</string>
+         </property>
+        </item>
+        <item>
+         <property name="text">
+          <string>Std Image</string>
+         </property>
+        </item>
+        <item>
+         <property name="text">
+          <string>Spectrum Image</string>
+         </property>
+        </item>
+        <item>
+         <property name="text">
+          <string>Ratio Image</string>
+         </property>
+        </item>
+       </widget>
+      </item>
+      <item row="0" column="0" rowspan="2">
+       <widget class="QFrame" name="frame">
+        <property name="frameShape">
+         <enum>QFrame::StyledPanel</enum>
+        </property>
+        <property name="frameShadow">
+         <enum>QFrame::Raised</enum>
+        </property>
+        <zorder>ImagePhys_GetFileInfo</zorder>
+        <zorder></zorder>
+       </widget>
+      </item>
+      <item row="6" column="2">
+       <widget class="QPushButton" name="ImagePhys_DisplayTraces">
+        <property name="font">
+         <font>
+          <family>Arial</family>
+          <pointsize>11</pointsize>
+         </font>
+        </property>
+        <property name="text">
+         <string>Display dF/F</string>
+        </property>
+       </widget>
+      </item>
+      <item row="7" column="2">
+       <widget class="QPushButton" name="ImagePhys_ExportTiff">
+        <property name="font">
+         <font>
+          <family>Arial</family>
+          <pointsize>11</pointsize>
+         </font>
+        </property>
+        <property name="text">
+         <string>Export TIFF</string>
+        </property>
+       </widget>
+      </item>
+      <item row="15" column="0">
+       <widget class="QPushButton" name="ImagePhys_ImgNormalize">
+        <property name="enabled">
+         <bool>false</bool>
+        </property>
+        <property name="text">
+         <string>Normalize</string>
+        </property>
+       </widget>
+      </item>
+      <item row="17" column="0">
+       <widget class="QLabel" name="ImagePhys_NormInfo">
+        <property name="enabled">
+         <bool>false</bool>
+        </property>
+        <property name="text">
+         <string>NormInfo</string>
+        </property>
+       </widget>
+      </item>
+      <item row="15" column="1">
+       <widget class="QPushButton" name="ImagePhys_Update">
+        <property name="font">
+         <font>
+          <family>Arial</family>
+          <pointsize>11</pointsize>
+         </font>
+        </property>
+        <property name="text">
+         <string>Update</string>
+        </property>
+       </widget>
+      </item>
+      <item row="18" column="1">
        <widget class="QCheckBox" name="ImagePhys_CorrTool_BL1">
         <property name="font">
          <font>
           <family>Arial</family>
-          <pointsize>12</pointsize>
+          <pointsize>11</pointsize>
          </font>
         </property>
         <property name="text">
@@ -100,20 +395,7 @@
         </property>
        </widget>
       </item>
-      <item row="24" column="1">
-       <widget class="QPushButton" name="ImagePhys_Update">
-        <property name="font">
-         <font>
-          <family>Arial</family>
-          <pointsize>12</pointsize>
-         </font>
-        </property>
-        <property name="text">
-         <string>Update</string>
-        </property>
-       </widget>
-      </item>
-      <item row="24" column="0">
+      <item row="19" column="1">
        <widget class="QLabel" name="label_9">
         <property name="enabled">
          <bool>true</bool>
@@ -133,967 +415,6 @@
          </font>
         </property>
         <property name="text">
-         <string>Preferences</string>
-        </property>
-       </widget>
-      </item>
-      <item row="25" column="0">
-       <widget class="QCheckBox" name="ImagePhys_RectSelect">
-        <property name="font">
-         <font>
-          <family>Arial</family>
-         </font>
-        </property>
-        <property name="text">
-         <string>Select with 
-rectangle  box</string>
-        </property>
-        <property name="checked">
-         <bool>true</bool>
-        </property>
-       </widget>
-      </item>
-      <item row="25" column="1">
-       <widget class="QPushButton" name="ImagePhys_ExportTiff">
-        <property name="font">
-         <font>
-          <family>Arial</family>
-          <pointsize>12</pointsize>
-         </font>
-        </property>
-        <property name="text">
-         <string>Export TIFF</string>
-=======
-      <item row="20" column="0">
-       <layout class="QHBoxLayout" name="horizontalLayout_8">
-        <item>
-         <widget class="QCheckBox" name="ImagePhys_CorrTool_LPF">
-          <property name="enabled">
-           <bool>true</bool>
-          </property>
-          <property name="font">
-           <font>
-            <family>Arial</family>
-            <pointsize>11</pointsize>
-           </font>
-          </property>
-          <property name="text">
-           <string>LPF Signal</string>
-          </property>
-         </widget>
-        </item>
-        <item>
-         <widget class="QDoubleSpinBox" name="ImagePhys_ImgLPF">
-          <property name="font">
-           <font>
-            <family>Arial</family>
-            <pointsize>11</pointsize>
-           </font>
-          </property>
-          <property name="alignment">
-           <set>Qt::AlignRight|Qt::AlignTrailing|Qt::AlignVCenter</set>
-          </property>
-          <property name="decimals">
-           <number>2</number>
-          </property>
-          <property name="minimum">
-           <double>0.100000000000000</double>
-          </property>
-          <property name="maximum">
-           <double>5000.000000000000000</double>
-          </property>
-          <property name="singleStep">
-           <double>1.000000000000000</double>
-          </property>
-          <property name="value">
-           <double>20.000000000000000</double>
-          </property>
-         </widget>
-        </item>
-       </layout>
-      </item>
-      <item row="22" column="0">
-       <layout class="QHBoxLayout" name="horizontalLayout_9">
-        <item>
-         <widget class="QCheckBox" name="ImagePhys_CorrTool_HPF">
-          <property name="font">
-           <font>
-            <family>Arial</family>
-            <pointsize>11</pointsize>
-           </font>
-          </property>
-          <property name="text">
-           <string>HPF Signal</string>
-          </property>
-         </widget>
-        </item>
-        <item>
-         <widget class="QDoubleSpinBox" name="ImagePhys_ImgHPF">
-          <property name="font">
-           <font>
-            <family>Arial</family>
-            <pointsize>11</pointsize>
-           </font>
-          </property>
-          <property name="alignment">
-           <set>Qt::AlignRight|Qt::AlignTrailing|Qt::AlignVCenter</set>
-          </property>
-          <property name="suffix">
-           <string extracomment="Hz"/>
-          </property>
-          <property name="decimals">
-           <number>3</number>
-          </property>
-          <property name="minimum">
-           <double>0.001000000000000</double>
-          </property>
-          <property name="maximum">
-           <double>10.000000000000000</double>
-          </property>
-          <property name="singleStep">
-           <double>0.200000000000000</double>
-          </property>
-          <property name="value">
-           <double>0.200000000000000</double>
-          </property>
-         </widget>
-        </item>
-       </layout>
-      </item>
-      <item row="19" column="0">
-       <layout class="QHBoxLayout" name="horizontalLayout_2">
-        <item>
-         <widget class="QLabel" name="label">
-          <property name="font">
-           <font>
-            <family>Arial</family>
-            <pointsize>12</pointsize>
-           </font>
-          </property>
-          <property name="text">
-           <string>Baseline begin</string>
-          </property>
-         </widget>
-        </item>
-        <item>
-         <widget class="QDoubleSpinBox" name="ImagePhys_BaseStart">
-          <property name="font">
-           <font>
-            <family>Arial</family>
-            <pointsize>11</pointsize>
-           </font>
-          </property>
-          <property name="alignment">
-           <set>Qt::AlignRight|Qt::AlignTrailing|Qt::AlignVCenter</set>
-          </property>
-          <property name="minimum">
-           <double>-5000.000000000000000</double>
-          </property>
-          <property name="maximum">
-           <double>50000.000000000000000</double>
-          </property>
-         </widget>
-        </item>
-       </layout>
-      </item>
-      <item row="18" column="0">
-       <layout class="QHBoxLayout" name="horizontalLayout_7">
-        <item>
-         <widget class="QLabel" name="label_3">
-          <property name="font">
-           <font>
-            <family>Arial</family>
-            <pointsize>12</pointsize>
-           </font>
-          </property>
-          <property name="text">
-           <string>Baseine end</string>
-          </property>
-         </widget>
-        </item>
-        <item>
-         <widget class="QDoubleSpinBox" name="ImagePhys_BaseEnd">
-          <property name="font">
-           <font>
-            <family>Arial</family>
-            <pointsize>11</pointsize>
-           </font>
-          </property>
-          <property name="alignment">
-           <set>Qt::AlignRight|Qt::AlignTrailing|Qt::AlignVCenter</set>
-          </property>
-          <property name="minimum">
-           <double>-5000.000000000000000</double>
-          </property>
-          <property name="maximum">
-           <double>50000.000000000000000</double>
-          </property>
-         </widget>
-        </item>
-       </layout>
-      </item>
-      <item row="5" column="2">
-       <widget class="QComboBox" name="ImagePhys_ImgMethod">
-        <property name="font">
-         <font>
-          <family>Arial</family>
-          <pointsize>11</pointsize>
-         </font>
-        </property>
-        <item>
-         <property name="text">
-          <string>dF/Fo</string>
-         </property>
-        </item>
-        <item>
-         <property name="text">
-          <string>median</string>
-         </property>
-        </item>
-        <item>
-         <property name="text">
-          <string>Norm'd</string>
-         </property>
-        </item>
-        <item>
-         <property name="text">
-          <string>Slow Filter</string>
-         </property>
-        </item>
-        <item>
-         <property name="text">
-          <string>G/R</string>
-         </property>
-        </item>
-       </widget>
-      </item>
-      <item row="4" column="2">
-       <widget class="QComboBox" name="ImagePhys_View">
-        <property name="font">
-         <font>
-          <family>Arial</family>
-          <pointsize>11</pointsize>
-         </font>
-        </property>
-        <item>
-         <property name="text">
-          <string>Movie</string>
-         </property>
-        </item>
-        <item>
-         <property name="text">
-          <string>Reference Image</string>
-         </property>
-        </item>
-        <item>
-         <property name="text">
-          <string>Std Image</string>
-         </property>
-        </item>
-        <item>
-         <property name="text">
-          <string>Spectrum Image</string>
-         </property>
-        </item>
-        <item>
-         <property name="text">
-          <string>Ratio Image</string>
-         </property>
-        </item>
-       </widget>
-      </item>
-      <item row="0" column="0" rowspan="2">
-       <widget class="QFrame" name="frame">
-        <property name="frameShape">
-         <enum>QFrame::StyledPanel</enum>
-        </property>
-        <property name="frameShadow">
-         <enum>QFrame::Raised</enum>
->>>>>>> 77166baf
-        </property>
-        <zorder>ImagePhys_GetFileInfo</zorder>
-        <zorder></zorder>
-       </widget>
-      </item>
-<<<<<<< HEAD
-      <item row="3" column="0">
-       <widget class="QPushButton" name="ImagePhys_getRatio">
-=======
-      <item row="6" column="2">
-       <widget class="QPushButton" name="ImagePhys_DisplayTraces">
->>>>>>> 77166baf
-        <property name="font">
-         <font>
-          <family>Arial</family>
-          <pointsize>11</pointsize>
-         </font>
-        </property>
-        <property name="text">
-<<<<<<< HEAD
-         <string>Get Ratio Image</string>
-        </property>
-       </widget>
-      </item>
-      <item row="4" column="0">
-       <layout class="QHBoxLayout" name="horizontalLayout_6">
-        <item>
-         <widget class="QPushButton" name="ImagePhys_UnBleach">
-          <property name="font">
-           <font>
-            <family>Arial</family>
-            <pointsize>12</pointsize>
-           </font>
-          </property>
-          <property name="text">
-           <string>Bleach Corr</string>
-          </property>
-         </widget>
-        </item>
-        <item>
-         <widget class="QLabel" name="ImagePhys_BleachInfo">
-          <property name="font">
-           <font>
-            <family>Arial</family>
-            <pointsize>12</pointsize>
-           </font>
-          </property>
-          <property name="frameShape">
-           <enum>QFrame::StyledPanel</enum>
-          </property>
-          <property name="frameShadow">
-           <enum>QFrame::Sunken</enum>
-          </property>
-          <property name="text">
-           <string>None</string>
-          </property>
-          <property name="alignment">
-           <set>Qt::AlignCenter</set>
-          </property>
-         </widget>
-        </item>
-       </layout>
-      </item>
-      <item row="17" column="0">
-       <layout class="QHBoxLayout" name="horizontalLayout_8">
-        <item>
-         <widget class="QCheckBox" name="ImagePhys_CorrTool_LPF">
-          <property name="enabled">
-           <bool>true</bool>
-          </property>
-          <property name="font">
-           <font>
-            <family>Arial</family>
-            <pointsize>12</pointsize>
-           </font>
-          </property>
-          <property name="text">
-           <string>LPF Signal</string>
-          </property>
-         </widget>
-        </item>
-        <item>
-         <widget class="QDoubleSpinBox" name="ImagePhys_ImgLPF">
-          <property name="font">
-           <font>
-            <family>Arial</family>
-            <pointsize>11</pointsize>
-           </font>
-          </property>
-          <property name="alignment">
-           <set>Qt::AlignRight|Qt::AlignTrailing|Qt::AlignVCenter</set>
-          </property>
-          <property name="decimals">
-           <number>2</number>
-          </property>
-          <property name="minimum">
-           <double>0.100000000000000</double>
-          </property>
-          <property name="maximum">
-           <double>5000.000000000000000</double>
-          </property>
-          <property name="singleStep">
-           <double>1.000000000000000</double>
-          </property>
-          <property name="value">
-           <double>20.000000000000000</double>
-          </property>
-         </widget>
-        </item>
-       </layout>
-      </item>
-      <item row="19" column="0">
-       <layout class="QHBoxLayout" name="horizontalLayout_9">
-        <item>
-         <widget class="QCheckBox" name="ImagePhys_CorrTool_HPF">
-          <property name="font">
-           <font>
-            <family>Arial</family>
-            <pointsize>12</pointsize>
-           </font>
-          </property>
-          <property name="text">
-           <string>HPF Signal</string>
-          </property>
-         </widget>
-        </item>
-        <item>
-         <widget class="QDoubleSpinBox" name="ImagePhys_ImgHPF">
-          <property name="font">
-           <font>
-            <family>Arial</family>
-            <pointsize>11</pointsize>
-           </font>
-          </property>
-          <property name="alignment">
-           <set>Qt::AlignRight|Qt::AlignTrailing|Qt::AlignVCenter</set>
-          </property>
-          <property name="suffix">
-           <string extracomment="Hz"/>
-          </property>
-          <property name="decimals">
-           <number>3</number>
-          </property>
-          <property name="minimum">
-           <double>0.001000000000000</double>
-          </property>
-          <property name="maximum">
-           <double>10.000000000000000</double>
-          </property>
-          <property name="singleStep">
-           <double>0.200000000000000</double>
-          </property>
-          <property name="value">
-           <double>0.200000000000000</double>
-          </property>
-         </widget>
-        </item>
-       </layout>
-      </item>
-      <item row="5" column="0">
-       <widget class="QPushButton" name="ImagePhys_RegisterStack">
-        <property name="font">
-         <font>
-          <family>Arial</family>
-          <pointsize>12</pointsize>
-         </font>
-        </property>
-        <property name="text">
-         <string>Register Stack</string>
-        </property>
-       </widget>
-      </item>
-      <item row="16" column="0">
-       <layout class="QHBoxLayout" name="horizontalLayout_2">
-        <item>
-         <widget class="QLabel" name="label">
-          <property name="font">
-           <font>
-            <family>Arial</family>
-            <pointsize>12</pointsize>
-           </font>
-          </property>
-          <property name="text">
-           <string>Baseline begin</string>
-          </property>
-         </widget>
-        </item>
-        <item>
-         <widget class="QDoubleSpinBox" name="ImagePhys_BaseStart">
-          <property name="font">
-           <font>
-            <family>Arial</family>
-            <pointsize>11</pointsize>
-           </font>
-          </property>
-          <property name="alignment">
-           <set>Qt::AlignRight|Qt::AlignTrailing|Qt::AlignVCenter</set>
-          </property>
-          <property name="minimum">
-           <double>-5000.000000000000000</double>
-          </property>
-          <property name="maximum">
-           <double>50000.000000000000000</double>
-          </property>
-         </widget>
-        </item>
-       </layout>
-      </item>
-      <item row="15" column="0">
-       <layout class="QHBoxLayout" name="horizontalLayout_7">
-        <item>
-         <widget class="QLabel" name="label_3">
-          <property name="font">
-           <font>
-            <family>Arial</family>
-            <pointsize>12</pointsize>
-           </font>
-          </property>
-          <property name="text">
-           <string>Baseine end</string>
-          </property>
-         </widget>
-        </item>
-        <item>
-         <widget class="QDoubleSpinBox" name="ImagePhys_BaseEnd">
-          <property name="font">
-           <font>
-            <family>Arial</family>
-            <pointsize>11</pointsize>
-           </font>
-          </property>
-          <property name="alignment">
-           <set>Qt::AlignRight|Qt::AlignTrailing|Qt::AlignVCenter</set>
-          </property>
-          <property name="minimum">
-           <double>-5000.000000000000000</double>
-          </property>
-          <property name="maximum">
-           <double>50000.000000000000000</double>
-          </property>
-         </widget>
-        </item>
-       </layout>
-      </item>
-      <item row="10" column="0">
-       <layout class="QHBoxLayout" name="horizontalLayout">
-        <item>
-         <widget class="QLabel" name="label_7">
-          <property name="text">
-           <string>Low</string>
-          </property>
-         </widget>
-        </item>
-        <item>
-         <widget class="QDoubleSpinBox" name="ImagePhys_SpecHPF">
-          <property name="value">
-           <double>1.000000000000000</double>
-          </property>
-         </widget>
-        </item>
-       </layout>
-      </item>
-      <item row="11" column="0">
-       <layout class="QHBoxLayout" name="horizontalLayout_11">
-        <item>
-         <widget class="QLabel" name="label_8">
-          <property name="text">
-           <string>High</string>
-          </property>
-         </widget>
-        </item>
-        <item>
-         <widget class="QDoubleSpinBox" name="ImagePhys_SpecLPF">
-          <property name="value">
-           <double>10.000000000000000</double>
-          </property>
-         </widget>
-        </item>
-       </layout>
-      </item>
-      <item row="14" column="0">
-       <layout class="QHBoxLayout" name="horizontalLayout_12">
-        <item>
-         <widget class="QLabel" name="label_10">
-          <property name="font">
-           <font>
-            <family>Arial</family>
-            <pointsize>11</pointsize>
-           </font>
-          </property>
-          <property name="text">
-           <string>Spec Smooth</string>
-          </property>
-         </widget>
-        </item>
-        <item>
-         <widget class="QSpinBox" name="ImagePhys_FFTSmooth">
-          <property name="maximum">
-           <number>16</number>
-          </property>
-         </widget>
-        </item>
-       </layout>
-      </item>
-      <item row="23" column="1">
-       <layout class="QHBoxLayout" name="horizontalLayout_13">
-        <item>
-         <widget class="QCheckBox" name="ImagePhys_PhysROIPlot">
-          <property name="text">
-           <string>MultiPlot</string>
-          </property>
-         </widget>
-        </item>
-       </layout>
-      </item>
-      <item row="2" column="1">
-       <layout class="QHBoxLayout" name="horizontalLayout_3">
-        <item>
-         <widget class="QLabel" name="label_5">
-          <property name="font">
-           <font>
-            <family>Arial</family>
-            <pointsize>12</pointsize>
-           </font>
-          </property>
-          <property name="text">
-           <string>Data Struct</string>
-          </property>
-          <property name="alignment">
-           <set>Qt::AlignRight|Qt::AlignTrailing|Qt::AlignVCenter</set>
-          </property>
-         </widget>
-        </item>
-        <item>
-         <widget class="QComboBox" name="ImagePhys_DataStruct">
-          <property name="sizePolicy">
-           <sizepolicy hsizetype="Preferred" vsizetype="Fixed">
-            <horstretch>0</horstretch>
-            <verstretch>0</verstretch>
-           </sizepolicy>
-          </property>
-          <property name="font">
-           <font>
-            <family>Arial</family>
-            <pointsize>12</pointsize>
-           </font>
-          </property>
-          <property name="maxCount">
-           <number>10</number>
-          </property>
-          <property name="sizeAdjustPolicy">
-           <enum>QComboBox::AdjustToContentsOnFirstShow</enum>
-          </property>
-          <property name="frame">
-           <bool>false</bool>
-          </property>
-          <item>
-           <property name="text">
-            <string>Flat</string>
-           </property>
-          </item>
-          <item>
-           <property name="text">
-            <string>Interleaved</string>
-           </property>
-          </item>
-         </widget>
-        </item>
-       </layout>
-      </item>
-      <item row="3" column="1">
-       <layout class="QHBoxLayout" name="horizontalLayout_4">
-        <item>
-         <widget class="QLabel" name="label_4">
-          <property name="font">
-           <font>
-            <pointsize>12</pointsize>
-           </font>
-          </property>
-          <property name="text">
-           <string>Ignore images</string>
-          </property>
-         </widget>
-        </item>
-        <item>
-         <widget class="QSpinBox" name="ImagePhys_ignoreFirst">
-          <property name="suffix">
-           <string/>
-          </property>
-          <property name="prefix">
-           <string/>
-          </property>
-          <property name="value">
-           <number>1</number>
-          </property>
-         </widget>
-        </item>
-       </layout>
-      </item>
-      <item row="4" column="1">
-       <layout class="QHBoxLayout" name="horizontalLayout_5">
-        <item>
-         <widget class="QLabel" name="label_2">
-          <property name="font">
-           <font>
-            <family>Arial</family>
-            <pointsize>12</pointsize>
-           </font>
-          </property>
-          <property name="text">
-           <string>Downsample</string>
-          </property>
-          <property name="alignment">
-           <set>Qt::AlignRight|Qt::AlignTrailing|Qt::AlignVCenter</set>
-          </property>
-         </widget>
-        </item>
-        <item>
-         <widget class="QComboBox" name="ImagePhys_Downsample">
-          <property name="font">
-           <font>
-            <family>Arial</family>
-           </font>
-          </property>
-          <property name="editable">
-           <bool>true</bool>
-          </property>
-          <property name="maxCount">
-           <number>5000</number>
-          </property>
-          <property name="sizeAdjustPolicy">
-           <enum>QComboBox::AdjustToContentsOnFirstShow</enum>
-          </property>
-          <item>
-           <property name="text">
-            <string>1</string>
-           </property>
-          </item>
-          <item>
-           <property name="text">
-            <string>2</string>
-           </property>
-          </item>
-          <item>
-           <property name="text">
-            <string>5</string>
-           </property>
-          </item>
-          <item>
-           <property name="text">
-            <string>10</string>
-           </property>
-          </item>
-          <item>
-           <property name="text">
-            <string>20</string>
-           </property>
-          </item>
-          <item>
-           <property name="text">
-            <string>50</string>
-           </property>
-          </item>
-          <item>
-           <property name="text">
-            <string>100</string>
-           </property>
-          </item>
-          <item>
-           <property name="text">
-            <string>200</string>
-           </property>
-          </item>
-          <item>
-           <property name="text">
-            <string>500</string>
-           </property>
-          </item>
-          <item>
-           <property name="text">
-            <string>1000</string>
-           </property>
-          </item>
-         </widget>
-        </item>
-       </layout>
-      </item>
-      <item row="3" column="2">
-       <widget class="QComboBox" name="ImagePhys_ImgMethod">
-        <property name="font">
-         <font>
-          <family>Arial</family>
-          <pointsize>12</pointsize>
-         </font>
-        </property>
-        <item>
-         <property name="text">
-          <string>dF/Fo</string>
-         </property>
-        </item>
-        <item>
-         <property name="text">
-          <string>median</string>
-         </property>
-        </item>
-        <item>
-         <property name="text">
-          <string>Norm'd</string>
-         </property>
-        </item>
-        <item>
-         <property name="text">
-          <string>Slow Filter</string>
-         </property>
-        </item>
-        <item>
-         <property name="text">
-          <string>G/R</string>
-         </property>
-        </item>
-       </widget>
-      </item>
-      <item row="2" column="2">
-       <widget class="QComboBox" name="ImagePhys_View">
-        <property name="font">
-         <font>
-          <family>Arial</family>
-         </font>
-        </property>
-        <item>
-         <property name="text">
-          <string>Movie</string>
-         </property>
-        </item>
-        <item>
-         <property name="text">
-          <string>Reference Image</string>
-         </property>
-        </item>
-        <item>
-         <property name="text">
-          <string>Std Image</string>
-         </property>
-        </item>
-        <item>
-         <property name="text">
-          <string>Spectrum Image</string>
-         </property>
-        </item>
-       </widget>
-      </item>
-      <item row="23" column="2">
-       <widget class="QPushButton" name="ImagePhys_SaveROI">
-        <property name="font">
-         <font>
-          <family>Arial</family>
-          <pointsize>12</pointsize>
-         </font>
-        </property>
-        <property name="text">
-         <string>Save ROI File</string>
-        </property>
-       </widget>
-      </item>
-      <item row="19" column="2">
-       <widget class="QPushButton" name="ImagePhys_RetrieveROI">
-        <property name="font">
-         <font>
-          <family>Arial</family>
-          <pointsize>12</pointsize>
-         </font>
-=======
-         <string>Display dF/F</string>
-        </property>
-       </widget>
-      </item>
-      <item row="7" column="2">
-       <widget class="QPushButton" name="ImagePhys_ExportTiff">
-        <property name="font">
-         <font>
-          <family>Arial</family>
-          <pointsize>11</pointsize>
-         </font>
-        </property>
-        <property name="text">
-         <string>Export TIFF</string>
-        </property>
-       </widget>
-      </item>
-      <item row="15" column="0">
-       <widget class="QPushButton" name="ImagePhys_ImgNormalize">
-        <property name="enabled">
-         <bool>false</bool>
-        </property>
-        <property name="text">
-         <string>Normalize</string>
-        </property>
-       </widget>
-      </item>
-      <item row="17" column="0">
-       <widget class="QLabel" name="ImagePhys_NormInfo">
-        <property name="enabled">
-         <bool>false</bool>
->>>>>>> 77166baf
-        </property>
-        <property name="text">
-         <string>NormInfo</string>
-        </property>
-       </widget>
-      </item>
-<<<<<<< HEAD
-      <item row="6" column="0">
-       <widget class="QPushButton" name="ImagePhys_SpecCalc">
-=======
-      <item row="15" column="1">
-       <widget class="QPushButton" name="ImagePhys_Update">
->>>>>>> 77166baf
-        <property name="font">
-         <font>
-          <family>Arial</family>
-          <pointsize>11</pointsize>
-         </font>
-        </property>
-        <property name="text">
-         <string>Spectrum Calc</string>
-        </property>
-       </widget>
-      </item>
-<<<<<<< HEAD
-      <item row="4" column="2">
-       <widget class="QPushButton" name="ImagePhys_clearRoi">
-=======
-      <item row="18" column="1">
-       <widget class="QCheckBox" name="ImagePhys_CorrTool_BL1">
-        <property name="font">
-         <font>
-          <family>Arial</family>
-          <pointsize>11</pointsize>
-         </font>
-        </property>
-        <property name="text">
-         <string>Baseline 1</string>
-        </property>
-       </widget>
-      </item>
-      <item row="19" column="1">
-       <widget class="QLabel" name="label_9">
-        <property name="enabled">
-         <bool>true</bool>
-        </property>
-        <property name="sizePolicy">
-         <sizepolicy hsizetype="Preferred" vsizetype="Fixed">
-          <horstretch>0</horstretch>
-          <verstretch>20</verstretch>
-         </sizepolicy>
-        </property>
->>>>>>> 77166baf
-        <property name="font">
-         <font>
-          <family>Arial</family>
-          <pointsize>12</pointsize>
-          <weight>75</weight>
-          <bold>true</bold>
-         </font>
-        </property>
-        <property name="text">
-<<<<<<< HEAD
-         <string>Clear All ROIs</string>
-        </property>
-       </widget>
-      </item>
-      <item row="25" column="2">
-       <widget class="QPushButton" name="ImagePhys_ImgNormalize">
-        <property name="enabled">
-         <bool>false</bool>
-        </property>
-        <property name="text">
-         <string>Normalize</string>
-        </property>
-       </widget>
-      </item>
-      <item row="19" column="1">
-       <widget class="QPushButton" name="ImagePhys_DisplayTraces">
-=======
          <string>Preferences</string>
         </property>
        </widget>
@@ -1266,116 +587,13 @@
       </item>
       <item row="9" column="2">
        <widget class="QPushButton" name="ImagePhys_findROIs">
->>>>>>> 77166baf
-        <property name="font">
-         <font>
-          <family>Arial</family>
-          <pointsize>11</pointsize>
-         </font>
-        </property>
-        <property name="text">
-<<<<<<< HEAD
-         <string>Display dF/F</string>
-        </property>
-       </widget>
-      </item>
-      <item row="24" column="2">
-       <widget class="QLabel" name="ImagePhys_NormInfo">
-        <property name="enabled">
-         <bool>false</bool>
-        </property>
-        <property name="text">
-         <string>NormInfo</string>
-        </property>
-       </widget>
-      </item>
-      <item row="6" column="2">
-       <layout class="QHBoxLayout" name="horizontalLayout_10">
-        <item>
-         <widget class="QLabel" name="label_6">
-          <property name="text">
-           <string>Kernel</string>
-          </property>
-         </widget>
-        </item>
-        <item>
-         <widget class="QComboBox" name="ImagePhys_ROIKernel">
-          <property name="maximumSize">
-           <size>
-            <width>75</width>
-            <height>16777215</height>
-           </size>
-          </property>
-          <property name="font">
-           <font>
-            <family>Arial</family>
-            <pointsize>12</pointsize>
-           </font>
-          </property>
-          <property name="toolTip">
-           <string extracomment="ROI Kernel Value"/>
-          </property>
-          <property name="layoutDirection">
-           <enum>Qt::LeftToRight</enum>
-          </property>
-          <property name="styleSheet">
-           <string notr="true">&lt;align = 'right'&gt;</string>
-          </property>
-          <property name="currentIndex">
-           <number>1</number>
-          </property>
-          <property name="maxVisibleItems">
-           <number>1</number>
-          </property>
-          <property name="maxCount">
-           <number>10</number>
-          </property>
-          <property name="sizeAdjustPolicy">
-           <enum>QComboBox::AdjustToMinimumContentsLength</enum>
-          </property>
-          <property name="frame">
-           <bool>false</bool>
-          </property>
-          <property name="modelColumn">
-           <number>0</number>
-          </property>
-          <item>
-           <property name="text">
-            <string>1</string>
-           </property>
-          </item>
-          <item>
-           <property name="text">
-            <string>3</string>
-           </property>
-          </item>
-          <item>
-           <property name="text">
-            <string>5</string>
-           </property>
-          </item>
-          <item>
-           <property name="text">
-            <string>7</string>
-           </property>
-          </item>
-          <item>
-           <property name="text">
-            <string>9</string>
-           </property>
-          </item>
-          <item>
-           <property name="text">
-            <string>11</string>
-           </property>
-          </item>
-         </widget>
-        </item>
-       </layout>
-      </item>
-      <item row="5" column="2">
-       <widget class="QPushButton" name="ImagePhys_findROIs">
-=======
+        <property name="font">
+         <font>
+          <family>Arial</family>
+          <pointsize>11</pointsize>
+         </font>
+        </property>
+        <property name="text">
          <string>Auto ROI Detect</string>
         </property>
        </widget>
@@ -1455,27 +673,18 @@
       </item>
       <item row="18" column="2">
        <widget class="QPushButton" name="ImagePhys_addRoi">
->>>>>>> 77166baf
-        <property name="font">
-         <font>
-          <family>Arial</family>
-          <pointsize>11</pointsize>
-         </font>
-        </property>
-        <property name="text">
-<<<<<<< HEAD
-         <string>Auto ROI Detect</string>
-        </property>
-       </widget>
-      </item>
-      <item row="17" column="2">
-=======
+        <property name="font">
+         <font>
+          <family>Arial</family>
+          <pointsize>11</pointsize>
+         </font>
+        </property>
+        <property name="text">
          <string>Add Roi</string>
         </property>
        </widget>
       </item>
       <item row="19" column="2">
->>>>>>> 77166baf
        <widget class="QPushButton" name="ImagePhys_RecalculateROIs">
         <property name="font">
          <font>
@@ -1488,10 +697,6 @@
         </property>
        </widget>
       </item>
-<<<<<<< HEAD
-      <item row="16" column="2">
-       <widget class="QPushButton" name="ImagePhys_addRoi">
-=======
       <item row="20" column="2">
        <widget class="QPushButton" name="ImagePhys_RetrieveROI">
         <property name="font">
@@ -1520,113 +725,12 @@
       </item>
       <item row="22" column="1">
        <widget class="QCheckBox" name="ImagePhys_PhysROIPlot">
->>>>>>> 77166baf
-        <property name="font">
-         <font>
-          <pointsize>11</pointsize>
-         </font>
-        </property>
-        <property name="text">
-<<<<<<< HEAD
-         <string>Add Roi</string>
-        </property>
-       </widget>
-      </item>
-      <item row="15" column="2">
-       <layout class="QHBoxLayout" name="horizontalLayout_14">
-        <item>
-         <widget class="QRadioButton" name="ImagePhys_StdRB">
-          <property name="text">
-           <string>Std</string>
-          </property>
-         </widget>
-        </item>
-        <item>
-         <widget class="QRadioButton" name="ImagePhys_FFTRB">
-          <property name="text">
-           <string>FFT</string>
-          </property>
-          <property name="checked">
-           <bool>true</bool>
-          </property>
-         </widget>
-        </item>
-       </layout>
-      </item>
-      <item row="9" column="2" rowspan="3">
-       <layout class="QGridLayout" name="gridLayout_4">
-        <item row="1" column="1">
-         <widget class="QDoubleSpinBox" name="ImagePhys_ROIThrHigh">
-          <property name="minimum">
-           <double>0.100000000000000</double>
-          </property>
-          <property name="maximum">
-           <double>1.000000000000000</double>
-          </property>
-          <property name="singleStep">
-           <double>0.100000000000000</double>
-          </property>
-          <property name="value">
-           <double>1.000000000000000</double>
-          </property>
-         </widget>
-        </item>
-        <item row="1" column="0">
-         <widget class="QDoubleSpinBox" name="ImagePhys_ROIThrLow">
-          <property name="minimum">
-           <double>0.010000000000000</double>
-          </property>
-          <property name="maximum">
-           <double>1.000000000000000</double>
-          </property>
-          <property name="singleStep">
-           <double>0.100000000000000</double>
-          </property>
-          <property name="value">
-           <double>0.200000000000000</double>
-          </property>
-         </widget>
-        </item>
-        <item row="0" column="0">
-         <widget class="QLabel" name="label_11">
-          <property name="text">
-           <string>Thr(L)</string>
-          </property>
-         </widget>
-        </item>
-        <item row="0" column="1">
-         <widget class="QLabel" name="label_12">
-          <property name="text">
-           <string>Thr(H)</string>
-          </property>
-         </widget>
-        </item>
-       </layout>
-      </item>
-      <item row="14" column="2">
-       <layout class="QHBoxLayout" name="horizontalLayout_15">
-        <item>
-         <widget class="QLabel" name="label_13">
-          <property name="text">
-           <string>ROI Size</string>
-          </property>
-         </widget>
-        </item>
-        <item>
-         <widget class="QSpinBox" name="ImagePhys_ROISize">
-          <property name="minimum">
-           <number>1</number>
-          </property>
-          <property name="maximum">
-           <number>25</number>
-          </property>
-          <property name="value">
-           <number>1</number>
-          </property>
-         </widget>
-        </item>
-       </layout>
-=======
+        <property name="font">
+         <font>
+          <pointsize>11</pointsize>
+         </font>
+        </property>
+        <property name="text">
          <string>MultiPlot</string>
         </property>
        </widget>
@@ -2134,7 +1238,6 @@
          </layout>
         </widget>
        </widget>
->>>>>>> 77166baf
       </item>
      </layout>
     </widget>
