--- conflicted
+++ resolved
@@ -1,14 +1,9 @@
 # -*- coding: utf-8 -*-
 
-# Form implementation generated from reading ui file 'CMTemplate.ui'
+# Form implementation generated from reading ui file './lib/util/ColorMapper/CMTemplate.ui'
 #
-<<<<<<< HEAD
-# Created: Tue Oct 11 10:46:44 2011
+# Created: Wed May 18 20:44:18 2011
 #      by: PyQt4 UI code generator 4.8.3
-=======
-# Created: Wed Aug 17 16:18:30 2011
-#      by: PyQt4 UI code generator 4.8.4
->>>>>>> 8ee41565
 #
 # WARNING! All changes made in this file will be lost!
 
@@ -22,53 +17,44 @@
 class Ui_Form(object):
     def setupUi(self, Form):
         Form.setObjectName(_fromUtf8("Form"))
-        Form.resize(264, 249)
+        Form.resize(400, 247)
         self.gridLayout = QtGui.QGridLayout(Form)
         self.gridLayout.setMargin(0)
-        self.gridLayout.setHorizontalSpacing(0)
-        self.gridLayout.setVerticalSpacing(1)
+        self.gridLayout.setSpacing(0)
         self.gridLayout.setObjectName(_fromUtf8("gridLayout"))
-        self.horizontalLayout = QtGui.QHBoxLayout()
-        self.horizontalLayout.setSpacing(0)
-        self.horizontalLayout.setObjectName(_fromUtf8("horizontalLayout"))
-        self.label = QtGui.QLabel(Form)
-        self.label.setObjectName(_fromUtf8("label"))
-        self.horizontalLayout.addWidget(self.label)
-        self.fileCombo = QtGui.QComboBox(Form)
-        self.fileCombo.setEditable(True)
-        self.fileCombo.setMaxVisibleItems(20)
-        self.fileCombo.setObjectName(_fromUtf8("fileCombo"))
-        self.horizontalLayout.addWidget(self.fileCombo)
-        self.gridLayout.addLayout(self.horizontalLayout, 0, 0, 1, 3)
-        self.saveBtn = FeedbackButton(Form)
-        self.saveBtn.setObjectName(_fromUtf8("saveBtn"))
-        self.gridLayout.addWidget(self.saveBtn, 1, 0, 1, 1)
-        self.saveAsBtn = FeedbackButton(Form)
-        self.saveAsBtn.setObjectName(_fromUtf8("saveAsBtn"))
-        self.gridLayout.addWidget(self.saveAsBtn, 1, 1, 1, 1)
-        self.deleteBtn = FeedbackButton(Form)
-        self.deleteBtn.setObjectName(_fromUtf8("deleteBtn"))
-        self.gridLayout.addWidget(self.deleteBtn, 1, 2, 1, 1)
         self.tree = TreeWidget(Form)
         self.tree.setRootIsDecorated(False)
         self.tree.setObjectName(_fromUtf8("tree"))
-        self.gridLayout.addWidget(self.tree, 2, 0, 1, 3)
+        self.gridLayout.addWidget(self.tree, 0, 0, 1, 4)
+        self.addBtn = QtGui.QPushButton(Form)
+        self.addBtn.setMaximumSize(QtCore.QSize(40, 16777215))
+        self.addBtn.setObjectName(_fromUtf8("addBtn"))
+        self.gridLayout.addWidget(self.addBtn, 1, 0, 1, 1)
+        self.remBtn = QtGui.QPushButton(Form)
+        self.remBtn.setMaximumSize(QtCore.QSize(40, 16777215))
+        self.remBtn.setObjectName(_fromUtf8("remBtn"))
+        self.gridLayout.addWidget(self.remBtn, 1, 1, 1, 1)
+        self.fileCombo = QtGui.QComboBox(Form)
+        self.fileCombo.setEditable(True)
+        self.fileCombo.setObjectName(_fromUtf8("fileCombo"))
+        self.gridLayout.addWidget(self.fileCombo, 1, 2, 1, 1)
+        self.delBtn = QtGui.QToolButton(Form)
+        self.delBtn.setObjectName(_fromUtf8("delBtn"))
+        self.gridLayout.addWidget(self.delBtn, 1, 3, 1, 1)
 
         self.retranslateUi(Form)
         QtCore.QMetaObject.connectSlotsByName(Form)
 
     def retranslateUi(self, Form):
         Form.setWindowTitle(QtGui.QApplication.translate("Form", "Form", None, QtGui.QApplication.UnicodeUTF8))
-        self.label.setText(QtGui.QApplication.translate("Form", "Color Scheme:", None, QtGui.QApplication.UnicodeUTF8))
-        self.saveBtn.setText(QtGui.QApplication.translate("Form", "Save", None, QtGui.QApplication.UnicodeUTF8))
-        self.saveAsBtn.setText(QtGui.QApplication.translate("Form", "Save As..", None, QtGui.QApplication.UnicodeUTF8))
-        self.deleteBtn.setText(QtGui.QApplication.translate("Form", "Delete", None, QtGui.QApplication.UnicodeUTF8))
-        self.tree.headerItem().setText(0, QtGui.QApplication.translate("Form", "arg", None, QtGui.QApplication.UnicodeUTF8))
-        self.tree.headerItem().setText(1, QtGui.QApplication.translate("Form", "op", None, QtGui.QApplication.UnicodeUTF8))
-        self.tree.headerItem().setText(2, QtGui.QApplication.translate("Form", "min", None, QtGui.QApplication.UnicodeUTF8))
-        self.tree.headerItem().setText(3, QtGui.QApplication.translate("Form", "max", None, QtGui.QApplication.UnicodeUTF8))
-        self.tree.headerItem().setText(4, QtGui.QApplication.translate("Form", "colors", None, QtGui.QApplication.UnicodeUTF8))
-        self.tree.headerItem().setText(5, QtGui.QApplication.translate("Form", "remove", None, QtGui.QApplication.UnicodeUTF8))
+        self.tree.headerItem().setText(0, QtGui.QApplication.translate("Form", " ", None, QtGui.QApplication.UnicodeUTF8))
+        self.tree.headerItem().setText(1, QtGui.QApplication.translate("Form", "arg", None, QtGui.QApplication.UnicodeUTF8))
+        self.tree.headerItem().setText(2, QtGui.QApplication.translate("Form", "op", None, QtGui.QApplication.UnicodeUTF8))
+        self.tree.headerItem().setText(3, QtGui.QApplication.translate("Form", "min", None, QtGui.QApplication.UnicodeUTF8))
+        self.tree.headerItem().setText(4, QtGui.QApplication.translate("Form", "max", None, QtGui.QApplication.UnicodeUTF8))
+        self.tree.headerItem().setText(5, QtGui.QApplication.translate("Form", "colors", None, QtGui.QApplication.UnicodeUTF8))
+        self.addBtn.setText(QtGui.QApplication.translate("Form", "+", None, QtGui.QApplication.UnicodeUTF8))
+        self.remBtn.setText(QtGui.QApplication.translate("Form", "-", None, QtGui.QApplication.UnicodeUTF8))
+        self.delBtn.setText(QtGui.QApplication.translate("Form", "X", None, QtGui.QApplication.UnicodeUTF8))
 
-from FeedbackButton import FeedbackButton
 from TreeWidget import TreeWidget