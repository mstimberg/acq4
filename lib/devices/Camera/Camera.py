--- conflicted
+++ resolved
@@ -778,25 +778,11 @@
                 #with self.camLock:
                     #frame = self.cam.lastFrame()
                 ## If a new frame is available, process it and inform other threads
-<<<<<<< HEAD
                 if len(frames) > 0:
                     if lastFrameId is not None:
                         drop = frames[0]['id'] - lastFrameId - 1
                         if drop > 0:
                             print "WARNING: Camera dropped %d frames" % drop
-=======
-                if frame is not None and frame['index'] != lastFrame:
-                    index = frame['index']
-                    #print 'frame', frame
-                    if lastFrame is not None:
-                        diff = (index - lastFrame) % self.ringSize
-                        if diff > (self.ringSize / 2):
-                            print "Image acquisition buffer is at least half full (possible dropped frames)"
-                            #self.emit(QtCore.SIGNAL("showMessage"), "Acquisition thread dropped %d frame(s) after frame %d. (%02g since last frame arrived)" % (diff-1, self.frameId, now-lastFrameTime))
-                    else:
-                        lastFrame = index-1
-                        diff = 1
->>>>>>> f1ff7b46
                         
                     ## Build meta-info for this frame(s)
                     info = camState.copy()
