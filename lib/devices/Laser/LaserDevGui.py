--- conflicted
+++ resolved
@@ -204,17 +204,12 @@
     
     def updatePowerLabels(self, power):
         if power is None:
-<<<<<<< HEAD
             self.ui.outputPowerLabel.setText("")
             self.ui.samplePowerLabel.setText("")
         else:
             self.ui.outputPowerLabel.setText(str(siFormat(power, suffix='W')))
             self.ui.samplePowerLabel.setText(str(siFormat(power*self.dev.params['scopeTransmission'], suffix='W')))
-=======
-            return
-        self.ui.outputPowerLabel.setText(str(siFormat(power, suffix='W')))
-        self.ui.samplePowerLabel.setText(str(siFormat(power*self.dev.params['scopeTransmission'], suffix='W')))
->>>>>>> 78c3bd7e
+
 
     def updateCalibrationList(self):
         self.ui.calibrationList.clear()
