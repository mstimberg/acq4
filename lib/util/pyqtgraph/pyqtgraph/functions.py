# -*- coding: utf-8 -*-
"""
functions.py -  Miscellaneous functions with no other home
Copyright 2010  Luke Campagnola
Distributed under MIT/X11 license. See license.txt for more infomation.
"""

from .python2_3 import asUnicode
Colors = {
    'b': (0,0,255,255),
    'g': (0,255,0,255),
    'r': (255,0,0,255),
    'c': (0,255,255,255),
    'm': (255,0,255,255),
    'y': (255,255,0,255),
    'k': (0,0,0,255),
    'w': (255,255,255,255),
}  

SI_PREFIXES = asUnicode('yzafpnµm kMGTPEZY')
SI_PREFIXES_ASCII = 'yzafpnum kMGTPEZY'



from .Qt import QtGui, QtCore, USE_PYSIDE
import pyqtgraph as pg
import numpy as np
import decimal, re
import ctypes
import sys, struct

try:
    import scipy.ndimage
    HAVE_SCIPY = True
    WEAVE_DEBUG = pg.getConfigOption('weaveDebug')
    if pg.getConfigOption('useWeave'):
        try:
            import scipy.weave
        except ImportError:
            pg.setConfigOptions(useWeave=False)
except ImportError:
    HAVE_SCIPY = False

from . import debug

def siScale(x, minVal=1e-25, allowUnicode=True):
    """
    Return the recommended scale factor and SI prefix string for x.
    
    Example::
    
        siScale(0.0001)   # returns (1e6, 'μ')
        # This indicates that the number 0.0001 is best represented as 0.0001 * 1e6 = 100 μUnits
    """
    
    if isinstance(x, decimal.Decimal):
        x = float(x)
        
    try:
        if np.isnan(x) or np.isinf(x):
            return(1, '')
    except:
        print(x, type(x))
        raise
    if abs(x) < minVal:
        m = 0
        x = 0
    else:
        m = int(np.clip(np.floor(np.log(abs(x))/np.log(1000)), -9.0, 9.0))
    
    if m == 0:
        pref = ''
    elif m < -8 or m > 8:
        pref = 'e%d' % (m*3)
    else:
        if allowUnicode:
            pref = SI_PREFIXES[m+8]
        else:
            pref = SI_PREFIXES_ASCII[m+8]
    p = .001**m
    
    return (p, pref)    

def siFormat(x, precision=3, suffix='', space=True, error=None, minVal=1e-25, allowUnicode=True):
    """
    Return the number x formatted in engineering notation with SI prefix.
    
    Example::
        siFormat(0.0001, suffix='V')  # returns "100 μV"
    """
    
    if space is True:
        space = ' '
    if space is False:
        space = ''
        
    
    (p, pref) = siScale(x, minVal, allowUnicode)
    if not (len(pref) > 0 and pref[0] == 'e'):
        pref = space + pref
    
    if error is None:
        fmt = "%." + str(precision) + "g%s%s"
        return fmt % (x*p, pref, suffix)
    else:
        if allowUnicode:
            plusminus = space + asUnicode("±") + space
        else:
            plusminus = " +/- "
        fmt = "%." + str(precision) + "g%s%s%s%s"
        return fmt % (x*p, pref, suffix, plusminus, siFormat(error, precision=precision, suffix=suffix, space=space, minVal=minVal))
    
def siEval(s):
    """
    Convert a value written in SI notation to its equivalent prefixless value
    
    Example::
    
        siEval("100 μV")  # returns 0.0001
    """
    
    s = asUnicode(s)
    m = re.match(r'(-?((\d+(\.\d*)?)|(\.\d+))([eE]-?\d+)?)\s*([u' + SI_PREFIXES + r']?).*$', s)
    if m is None:
        raise Exception("Can't convert string '%s' to number." % s)
    v = float(m.groups()[0])
    p = m.groups()[6]
    #if p not in SI_PREFIXES:
        #raise Exception("Can't convert string '%s' to number--unknown prefix." % s)
    if p ==  '':
        n = 0
    elif p == 'u':
        n = -2
    else:
        n = SI_PREFIXES.index(p) - 8
    return v * 1000**n
    

class Color(QtGui.QColor):
    def __init__(self, *args):
        QtGui.QColor.__init__(self, mkColor(*args))
        
    def glColor(self):
        """Return (r,g,b,a) normalized for use in opengl"""
        return (self.red()/255., self.green()/255., self.blue()/255., self.alpha()/255.)
        
    def __getitem__(self, ind):
        return (self.red, self.green, self.blue, self.alpha)[ind]()
        
    
def mkColor(*args):
    """
    Convenience function for constructing QColor from a variety of argument types. Accepted arguments are:
    
    ================ ================================================
     'c'             one of: r, g, b, c, m, y, k, w                      
     R, G, B, [A]    integers 0-255
     (R, G, B, [A])  tuple of integers 0-255
     float           greyscale, 0.0-1.0
     int             see :func:`intColor() <pyqtgraph.intColor>`
     (int, hues)     see :func:`intColor() <pyqtgraph.intColor>`
     "RGB"           hexadecimal strings; may begin with '#'
     "RGBA"          
     "RRGGBB"       
     "RRGGBBAA"     
     QColor          QColor instance; makes a copy.
    ================ ================================================
    """
    err = 'Not sure how to make a color from "%s"' % str(args)
    if len(args) == 1:
        if isinstance(args[0], QtGui.QColor):
            return QtGui.QColor(args[0])
        elif isinstance(args[0], float):
            r = g = b = int(args[0] * 255)
            a = 255
        elif isinstance(args[0], basestring):
            c = args[0]
            if c[0] == '#':
                c = c[1:]
            if len(c) == 1:
                (r, g, b, a) = Colors[c]
            if len(c) == 3:
                r = int(c[0]*2, 16)
                g = int(c[1]*2, 16)
                b = int(c[2]*2, 16)
                a = 255
            elif len(c) == 4:
                r = int(c[0]*2, 16)
                g = int(c[1]*2, 16)
                b = int(c[2]*2, 16)
                a = int(c[3]*2, 16)
            elif len(c) == 6:
                r = int(c[0:2], 16)
                g = int(c[2:4], 16)
                b = int(c[4:6], 16)
                a = 255
            elif len(c) == 8:
                r = int(c[0:2], 16)
                g = int(c[2:4], 16)
                b = int(c[4:6], 16)
                a = int(c[6:8], 16)
        elif hasattr(args[0], '__len__'):
            if len(args[0]) == 3:
                (r, g, b) = args[0]
                a = 255
            elif len(args[0]) == 4:
                (r, g, b, a) = args[0]
            elif len(args[0]) == 2:
                return intColor(*args[0])
            else:
                raise Exception(err)
        elif type(args[0]) == int:
            return intColor(args[0])
        else:
            raise Exception(err)
    elif len(args) == 3:
        (r, g, b) = args
        a = 255
    elif len(args) == 4:
        (r, g, b, a) = args
    else:
        raise Exception(err)
    
    args = [r,g,b,a]
    args = [0 if np.isnan(a) or np.isinf(a) else a for a in args]
    args = list(map(int, args))
    return QtGui.QColor(*args)


def mkBrush(*args, **kwds):
    """
    | Convenience function for constructing Brush.
    | This function always constructs a solid brush and accepts the same arguments as :func:`mkColor() <pyqtgraph.mkColor>`
    | Calling mkBrush(None) returns an invisible brush.
    """
    if 'color' in kwds:
        color = kwds['color']
    elif len(args) == 1:
        arg = args[0]
        if arg is None:
            return QtGui.QBrush(QtCore.Qt.NoBrush)
        elif isinstance(arg, QtGui.QBrush):
            return QtGui.QBrush(arg)
        else:
            color = arg
    elif len(args) > 1:
        color = args
    return QtGui.QBrush(mkColor(color))

def mkPen(*args, **kargs):
    """
    Convenience function for constructing QPen. 
    
    Examples::
    
        mkPen(color)
        mkPen(color, width=2)
        mkPen(cosmetic=False, width=4.5, color='r')
        mkPen({'color': "FF0", width: 2})
        mkPen(None)   # (no pen)
    
    In these examples, *color* may be replaced with any arguments accepted by :func:`mkColor() <pyqtgraph.mkColor>`    """
    
    color = kargs.get('color', None)
    width = kargs.get('width', 1)
    style = kargs.get('style', None)
    dash = kargs.get('dash', None)
    cosmetic = kargs.get('cosmetic', True)
    hsv = kargs.get('hsv', None)
    
    if len(args) == 1:
        arg = args[0]
        if isinstance(arg, dict):
            return mkPen(**arg)
        if isinstance(arg, QtGui.QPen):
            return QtGui.QPen(arg)  ## return a copy of this pen
        elif arg is None:
            style = QtCore.Qt.NoPen
        else:
            color = arg
    if len(args) > 1:
        color = args
        
    if color is None:
        color = mkColor(200, 200, 200)
    if hsv is not None:
        color = hsvColor(*hsv)
    else:
        color = mkColor(color)
        
    pen = QtGui.QPen(QtGui.QBrush(color), width)
    pen.setCosmetic(cosmetic)
    if style is not None:
        pen.setStyle(style)
    if dash is not None:
        pen.setDashPattern(dash)
    return pen

def hsvColor(hue, sat=1.0, val=1.0, alpha=1.0):
    """Generate a QColor from HSVa values. (all arguments are float 0.0-1.0)"""
    c = QtGui.QColor()
    c.setHsvF(hue, sat, val, alpha)
    return c

    
def colorTuple(c):
    """Return a tuple (R,G,B,A) from a QColor"""
    return (c.red(), c.green(), c.blue(), c.alpha())

def colorStr(c):
    """Generate a hex string code from a QColor"""
    return ('%02x'*4) % colorTuple(c)

def intColor(index, hues=9, values=1, maxValue=255, minValue=150, maxHue=360, minHue=0, sat=255, alpha=255, **kargs):
    """
    Creates a QColor from a single index. Useful for stepping through a predefined list of colors.
    
    The argument *index* determines which color from the set will be returned. All other arguments determine what the set of predefined colors will be
     
    Colors are chosen by cycling across hues while varying the value (brightness). 
    By default, this selects from a list of 9 hues."""
    hues = int(hues)
    values = int(values)
    ind = int(index) % (hues * values)
    indh = ind % hues
    indv = ind / hues
    if values > 1:
        v = minValue + indv * ((maxValue-minValue) / (values-1))
    else:
        v = maxValue
    h = minHue + (indh * (maxHue-minHue)) / hues
    
    c = QtGui.QColor()
    c.setHsv(h, sat, v)
    c.setAlpha(alpha)
    return c

def glColor(*args, **kargs):
    """
    Convert a color to OpenGL color format (r,g,b,a) floats 0.0-1.0
    Accepts same arguments as :func:`mkColor <pyqtgraph.mkColor>`.
    """
    c = mkColor(*args, **kargs)
    return (c.red()/255., c.green()/255., c.blue()/255., c.alpha()/255.)

    

def makeArrowPath(headLen=20, tipAngle=20, tailLen=20, tailWidth=3, baseAngle=0):
    """
    Construct a path outlining an arrow with the given dimensions.
    The arrow points in the -x direction with tip positioned at 0,0.
    If *tipAngle* is supplied (in degrees), it overrides *headWidth*.
    If *tailLen* is None, no tail will be drawn.
    """
    headWidth = headLen * np.tan(tipAngle * 0.5 * np.pi/180.)
    path = QtGui.QPainterPath()
    path.moveTo(0,0)
    path.lineTo(headLen, -headWidth)
    if tailLen is None:
        innerY = headLen - headWidth * np.tan(baseAngle*np.pi/180.)
        path.lineTo(innerY, 0)
    else:
        tailWidth *= 0.5
        innerY = headLen - (headWidth-tailWidth) * np.tan(baseAngle*np.pi/180.)
        path.lineTo(innerY, -tailWidth)
        path.lineTo(headLen + tailLen, -tailWidth)
        path.lineTo(headLen + tailLen, tailWidth)
        path.lineTo(innerY, tailWidth)
    path.lineTo(headLen, headWidth)
    path.lineTo(0,0)
    return path
    
    
    
def affineSlice(data, shape, origin, vectors, axes, order=1, returnCoords=False, **kargs):
    """
    Take a slice of any orientation through an array. This is useful for extracting sections of multi-dimensional arrays such as MRI images for viewing as 1D or 2D data.
    
    The slicing axes are aribtrary; they do not need to be orthogonal to the original data or even to each other. It is possible to use this function to extract arbitrary linear, rectangular, or parallelepiped shapes from within larger datasets. The original data is interpolated onto a new array of coordinates using scipy.ndimage.map_coordinates (see the scipy documentation for more information about this).
    
    For a graphical interface to this function, see :func:`ROI.getArrayRegion <pyqtgraph.ROI.getArrayRegion>`
    
    ==============  ====================================================================================================
    Arguments:
    *data*          (ndarray) the original dataset
    *shape*         the shape of the slice to take (Note the return value may have more dimensions than len(shape))
    *origin*        the location in the original dataset that will become the origin of the sliced data.
    *vectors*       list of unit vectors which point in the direction of the slice axes. Each vector must have the same 
                    length as *axes*. If the vectors are not unit length, the result will be scaled relative to the 
                    original data. If the vectors are not orthogonal, the result will be sheared relative to the 
                    original data.
    *axes*          The axes in the original dataset which correspond to the slice *vectors*
    *order*         The order of spline interpolation. Default is 1 (linear). See scipy.ndimage.map_coordinates
                    for more information.
    *returnCoords*  If True, return a tuple (result, coords) where coords is the array of coordinates used to select
                    values from the original dataset.
    *All extra keyword arguments are passed to scipy.ndimage.map_coordinates.*
    --------------------------------------------------------------------------------------------------------------------
    ==============  ====================================================================================================
    
    Note the following must be true: 
        
        | len(shape) == len(vectors) 
        | len(origin) == len(axes) == len(vectors[i])
        
    Example: start with a 4D fMRI data set, take a diagonal-planar slice out of the last 3 axes
        
        * data = array with dims (time, x, y, z) = (100, 40, 40, 40)
        * The plane to pull out is perpendicular to the vector (x,y,z) = (1,1,1) 
        * The origin of the slice will be at (x,y,z) = (40, 0, 0)
        * We will slice a 20x20 plane from each timepoint, giving a final shape (100, 20, 20)
        
    The call for this example would look like::
        
        affineSlice(data, shape=(20,20), origin=(40,0,0), vectors=((-1, 1, 0), (-1, 0, 1)), axes=(1,2,3))
    
    """
    if not HAVE_SCIPY:
        raise Exception("This function requires the scipy library, but it does not appear to be importable.")

    # sanity check
    if len(shape) != len(vectors):
        raise Exception("shape and vectors must have same length.")
    if len(origin) != len(axes):
        raise Exception("origin and axes must have same length.")
    for v in vectors:
        if len(v) != len(axes):
            raise Exception("each vector must be same length as axes.")
        
    shape = list(map(np.ceil, shape))

    ## transpose data so slice axes come first
    trAx = list(range(data.ndim))
    for x in axes:
        trAx.remove(x)
    tr1 = tuple(axes) + tuple(trAx)
    data = data.transpose(tr1)
    #print "tr1:", tr1
    ## dims are now [(slice axes), (other axes)]
    

    ## make sure vectors are arrays
    if not isinstance(vectors, np.ndarray):
        vectors = np.array(vectors)
    if not isinstance(origin, np.ndarray):
        origin = np.array(origin)
    origin.shape = (len(axes),) + (1,)*len(shape)
    
    ## Build array of sample locations. 
    grid = np.mgrid[tuple([slice(0,x) for x in shape])]  ## mesh grid of indexes
    #print shape, grid.shape
    x = (grid[np.newaxis,...] * vectors.transpose()[(Ellipsis,) + (np.newaxis,)*len(shape)]).sum(axis=1)  ## magic
    x += origin
    #print "X values:"
    #print x
    ## iterate manually over unused axes since map_coordinates won't do it for us
    extraShape = data.shape[len(axes):]
    output = np.empty(tuple(shape) + extraShape, dtype=data.dtype)
    for inds in np.ndindex(*extraShape):
        ind = (Ellipsis,) + inds
        #print data[ind].shape, x.shape, output[ind].shape, output.shape
        output[ind] = scipy.ndimage.map_coordinates(data[ind], x, order=order, **kargs)
    
    tr = list(range(output.ndim))
    trb = []
    for i in range(min(axes)):
        ind = tr1.index(i) + (len(shape)-len(axes))
        tr.remove(ind)
        trb.append(ind)
    tr2 = tuple(trb+tr)

    ## Untranspose array before returning
    output = output.transpose(tr2)
    if returnCoords:
        return (output, x)
    else:
        return output

def transformToArray(tr):
    """
    Given a QTransform, return a 3x3 numpy array.
    Given a QMatrix4x4, return a 4x4 numpy array.
    
    Example: map an array of x,y coordinates through a transform::
    
        ## coordinates to map are (1,5), (2,6), (3,7), and (4,8)
        coords = np.array([[1,2,3,4], [5,6,7,8], [1,1,1,1]])  # the extra '1' coordinate is needed for translation to work
        
        ## Make an example transform
        tr = QtGui.QTransform()
        tr.translate(3,4)
        tr.scale(2, 0.1)
        
        ## convert to array
        m = pg.transformToArray()[:2]  # ignore the perspective portion of the transformation
        
        ## map coordinates through transform
        mapped = np.dot(m, coords)
    """
    #return np.array([[tr.m11(), tr.m12(), tr.m13()],[tr.m21(), tr.m22(), tr.m23()],[tr.m31(), tr.m32(), tr.m33()]])
    ## The order of elements given by the method names m11..m33 is misleading--
    ## It is most common for x,y translation to occupy the positions 1,3 and 2,3 in
    ## a transformation matrix. However, with QTransform these values appear at m31 and m32.
    ## So the correct interpretation is transposed:
    if isinstance(tr, QtGui.QTransform):
        return np.array([[tr.m11(), tr.m21(), tr.m31()], [tr.m12(), tr.m22(), tr.m32()], [tr.m13(), tr.m23(), tr.m33()]])
    elif isinstance(tr, QtGui.QMatrix4x4):
        return np.array(tr.copyDataTo()).reshape(4,4)
    else:
        raise Exception("Transform argument must be either QTransform or QMatrix4x4.")

def transformCoordinates(tr, coords, transpose=False):
    """
    Map a set of 2D or 3D coordinates through a QTransform or QMatrix4x4.
    The shape of coords must be (2,...) or (3,...)
    The mapping will _ignore_ any perspective transformations.
    
    For coordinate arrays with ndim=2, this is basically equivalent to matrix multiplication.
    Most arrays, however, prefer to put the coordinate axis at the end (eg. shape=(...,3)). To 
    allow this, use transpose=True.
    
    """
    
    if transpose:
        ## move last axis to beginning. This transposition will be reversed before returning the mapped coordinates.
        coords = coords.transpose((coords.ndim-1,) + tuple(range(0,coords.ndim-1)))
    
    nd = coords.shape[0]
    if isinstance(tr, np.ndarray):
        m = tr
    else:
        m = transformToArray(tr)
        m = m[:m.shape[0]-1]  # remove perspective
    
    ## If coords are 3D and tr is 2D, assume no change for Z axis
    if m.shape == (2,3) and nd == 3:
        m2 = np.zeros((3,4))
        m2[:2, :2] = m[:2,:2]
        m2[:2, 3] = m[:2,2]
        m2[2,2] = 1
        m = m2
    
    ## if coords are 2D and tr is 3D, ignore Z axis
    if m.shape == (3,4) and nd == 2:
        m2 = np.empty((2,3))
        m2[:,:2] = m[:2,:2]
        m2[:,2] = m[:2,3]
        m = m2
    
    ## reshape tr and coords to prepare for multiplication
    m = m.reshape(m.shape + (1,)*(coords.ndim-1))
    coords = coords[np.newaxis, ...]
    
    # separate scale/rotate and translation    
    translate = m[:,-1]  
    m = m[:, :-1]
    
    ## map coordinates and return
    mapped = (m*coords).sum(axis=1)  ## apply scale/rotate
    mapped += translate
    
    if transpose:
        ## move first axis to end.
        mapped = mapped.transpose(tuple(range(1,mapped.ndim)) + (0,))
    return mapped
    
    

    
def solve3DTransform(points1, points2):
    """
    Find a 3D transformation matrix that maps points1 onto points2.
    Points must be specified as a list of 4 Vectors.
    """
    if not HAVE_SCIPY:
        raise Exception("This function depends on the scipy library, but it does not appear to be importable.")
    A = np.array([[points1[i].x(), points1[i].y(), points1[i].z(), 1] for i in range(4)])
    B = np.array([[points2[i].x(), points2[i].y(), points2[i].z(), 1] for i in range(4)])
    
    ## solve 3 sets of linear equations to determine transformation matrix elements
    matrix = np.zeros((4,4))
    for i in range(3):
        matrix[i] = scipy.linalg.solve(A, B[:,i])  ## solve Ax = B; x is one row of the desired transformation matrix
    
    return matrix
    
def solveBilinearTransform(points1, points2):
    """
    Find a bilinear transformation matrix (2x4) that maps points1 onto points2.
    Points must be specified as a list of 4 Vector, Point, QPointF, etc.
    
    To use this matrix to map a point [x,y]::
    
        mapped = np.dot(matrix, [x*y, x, y, 1])
    """
    if not HAVE_SCIPY:
        raise Exception("This function depends on the scipy library, but it does not appear to be importable.")
    ## A is 4 rows (points) x 4 columns (xy, x, y, 1)
    ## B is 4 rows (points) x 2 columns (x, y)
    A = np.array([[points1[i].x()*points1[i].y(), points1[i].x(), points1[i].y(), 1] for i in range(4)])
    B = np.array([[points2[i].x(), points2[i].y()] for i in range(4)])
    
    ## solve 2 sets of linear equations to determine transformation matrix elements
    matrix = np.zeros((2,4))
    for i in range(2):
        matrix[i] = scipy.linalg.solve(A, B[:,i])  ## solve Ax = B; x is one row of the desired transformation matrix
    
    return matrix
    
def rescaleData(data, scale, offset, dtype=None):
    """Return data rescaled and optionally cast to a new dtype::
    
        data => (data-offset) * scale
        
    Uses scipy.weave (if available) to improve performance.
    """
    if dtype is None:
        dtype = data.dtype
    else:
        dtype = np.dtype(dtype)
    
    try:
        if not pg.getConfigOption('useWeave'):
            raise Exception('Weave is disabled; falling back to slower version.')
        
        ## require native dtype when using weave
        if not data.dtype.isnative:
            data = data.astype(data.dtype.newbyteorder('='))
        if not dtype.isnative:
            weaveDtype = dtype.newbyteorder('=')
        else:
            weaveDtype = dtype
        
        newData = np.empty((data.size,), dtype=weaveDtype)
        flat = np.ascontiguousarray(data).reshape(data.size)
        size = data.size
        
        code = """
        double sc = (double)scale;
        double off = (double)offset;
        for( int i=0; i<size; i++ ) {
            newData[i] = ((double)flat[i] - off) * sc;
        }
        """
        scipy.weave.inline(code, ['flat', 'newData', 'size', 'offset', 'scale'], compiler='gcc')
        if dtype != weaveDtype:
            newData = newData.astype(dtype)
        data = newData.reshape(data.shape)
    except:
        if pg.getConfigOption('useWeave'):
            if pg.getConfigOption('weaveDebug'):
                debug.printExc("Error; disabling weave.")
            pg.setConfigOption('useWeave', False)
        
        #p = np.poly1d([scale, -offset*scale])
        #data = p(data).astype(dtype)
        d2 = data-offset
        d2 *= scale
        data = d2.astype(dtype)
    return data
    
def applyLookupTable(data, lut):
    """
    Uses values in *data* as indexes to select values from *lut*.
    The returned data has shape data.shape + lut.shape[1:]
    
    Uses scipy.weave to improve performance if it is available.
    Note: color gradient lookup tables can be generated using GradientWidget.
    """
    if data.dtype.kind not in ('i', 'u'):
        data = data.astype(int)
    
    ## using np.take appears to be faster than even the scipy.weave method and takes care of clipping as well.
    return np.take(lut, data, axis=0, mode='clip')  
    
    ### old methods: 
    #data = np.clip(data, 0, lut.shape[0]-1)
    
    #try:
        #if not USE_WEAVE:
            #raise Exception('Weave is disabled; falling back to slower version.')
        
        ### number of values to copy for each LUT lookup
        #if lut.ndim == 1:
            #ncol = 1
        #else:
            #ncol = sum(lut.shape[1:])
        
        ### output array
        #newData = np.empty((data.size, ncol), dtype=lut.dtype)
        
        ### flattened input arrays
        #flatData = data.flatten()
        #flatLut = lut.reshape((lut.shape[0], ncol))
        
        #dataSize = data.size
        
        ### strides for accessing each item 
        #newStride = newData.strides[0] / newData.dtype.itemsize
        #lutStride = flatLut.strides[0] / flatLut.dtype.itemsize
        #dataStride = flatData.strides[0] / flatData.dtype.itemsize
        
        ### strides for accessing individual values within a single LUT lookup
        #newColStride = newData.strides[1] / newData.dtype.itemsize
        #lutColStride = flatLut.strides[1] / flatLut.dtype.itemsize
        
        #code = """
        
        #for( int i=0; i<dataSize; i++ ) {
            #for( int j=0; j<ncol; j++ ) {
                #newData[i*newStride + j*newColStride] = flatLut[flatData[i*dataStride]*lutStride + j*lutColStride];
            #}
        #}
        #"""
        #scipy.weave.inline(code, ['flatData', 'flatLut', 'newData', 'dataSize', 'ncol', 'newStride', 'lutStride', 'dataStride', 'newColStride', 'lutColStride'])
        #newData = newData.reshape(data.shape + lut.shape[1:])
        ##if np.any(newData != lut[data]):
            ##print "mismatch!"
            
        #data = newData
    #except:
        #if USE_WEAVE:
            #debug.printExc("Error; disabling weave.")
            #USE_WEAVE = False
        #data = lut[data]
        
    #return data


def makeRGBA(*args, **kwds):
    """Equivalent to makeARGB(..., useRGBA=True)"""
    kwds['useRGBA'] = True
    return makeARGB(*args, **kwds)

def makeARGB(data, lut=None, levels=None, scale=None, useRGBA=False): 
    """ 
    Convert an array of values into an ARGB array suitable for building QImages, OpenGL textures, etc.
    
    Returns the ARGB array (values 0-255) and a boolean indicating whether there is alpha channel data.
    This is a two stage process:
    
        1) Rescale the data based on the values in the *levels* argument (min, max).
        2) Determine the final output by passing the rescaled values through a lookup table.
   
    Both stages are optional.
    
    ============ ==================================================================================
    Arguments:
    data         numpy array of int/float types. If 
    levels       List [min, max]; optionally rescale data before converting through the
                 lookup table. The data is rescaled such that min->0 and max->*scale*::
                 
                    rescaled = (clip(data, min, max) - min) * (*scale* / (max - min))
                 
                 It is also possible to use a 2D (N,2) array of values for levels. In this case,
                 it is assumed that each pair of min,max values in the levels array should be 
                 applied to a different subset of the input data (for example, the input data may 
                 already have RGB values and the levels are used to independently scale each 
                 channel). The use of this feature requires that levels.shape[0] == data.shape[-1].
    scale        The maximum value to which data will be rescaled before being passed through the 
                 lookup table (or returned if there is no lookup table). By default this will
                 be set to the length of the lookup table, or 256 is no lookup table is provided.
                 For OpenGL color specifications (as in GLColor4f) use scale=1.0
    lut          Optional lookup table (array with dtype=ubyte).
                 Values in data will be converted to color by indexing directly from lut.
                 The output data shape will be input.shape + lut.shape[1:].
                 
                 Note: the output of makeARGB will have the same dtype as the lookup table, so
                 for conversion to QImage, the dtype must be ubyte.
                 
                 Lookup tables can be built using GradientWidget.
    useRGBA      If True, the data is returned in RGBA order (useful for building OpenGL textures). 
                 The default is False, which returns in ARGB order for use with QImage 
                 (Note that 'ARGB' is a term used by the Qt documentation; the _actual_ order 
                 is BGRA).
    ============ ==================================================================================
    """
    prof = debug.Profiler('functions.makeARGB', disabled=True)
    
    if lut is not None and not isinstance(lut, np.ndarray):
        lut = np.array(lut)
    if levels is not None and not isinstance(levels, np.ndarray):
        levels = np.array(levels)
    
    ## sanity checks
    #if data.ndim == 3:
        #if data.shape[2] not in (3,4):
            #raise Exception("data.shape[2] must be 3 or 4")
        ##if lut is not None:
            ##raise Exception("can not use lookup table with 3D data")
    #elif data.ndim != 2:
        #raise Exception("data must be 2D or 3D")
        
    #if lut is not None:
        ##if lut.ndim == 2:
            ##if lut.shape[1] :
                ##raise Exception("lut.shape[1] must be 3 or 4")
        ##elif lut.ndim != 1:
            ##raise Exception("lut must be 1D or 2D")
        #if lut.dtype != np.ubyte:
            #raise Exception('lookup table must have dtype=ubyte (got %s instead)' % str(lut.dtype))
            

    if levels is not None:
        if levels.ndim == 1:
            if len(levels) != 2:
                raise Exception('levels argument must have length 2')
        elif levels.ndim == 2:
            if lut is not None and lut.ndim > 1:
                raise Exception('Cannot make ARGB data when bot levels and lut have ndim > 2')
            if levels.shape != (data.shape[-1], 2):
                raise Exception('levels must have shape (data.shape[-1], 2)')
        else:
            print(levels)
            raise Exception("levels argument must be 1D or 2D.")
        #levels = np.array(levels)
        #if levels.shape == (2,):
            #pass
        #elif levels.shape in [(3,2), (4,2)]:
            #if data.ndim == 3:
                #raise Exception("Can not use 2D levels with 3D data.")
            #if lut is not None:
                #raise Exception('Can not use 2D levels and lookup table together.')
        #else:
            #raise Exception("Levels must have shape (2,) or (3,2) or (4,2)")
        
    prof.mark('1')

    if scale is None:
        if lut is not None:
            scale = lut.shape[0]
        else:
            scale = 255.

    ## Apply levels if given
    if levels is not None:
        
        if isinstance(levels, np.ndarray) and levels.ndim == 2:
            ## we are going to rescale each channel independently
            if levels.shape[0] != data.shape[-1]:
                raise Exception("When rescaling multi-channel data, there must be the same number of levels as channels (data.shape[-1] == levels.shape[0])")
            newData = np.empty(data.shape, dtype=int)
            for i in range(data.shape[-1]):
                minVal, maxVal = levels[i]
                if minVal == maxVal:
                    maxVal += 1e-16
                newData[...,i] = rescaleData(data[...,i], scale/(maxVal-minVal), minVal, dtype=int)
            data = newData
        else:
            minVal, maxVal = levels
            if minVal == maxVal:
                maxVal += 1e-16
            data = rescaleData(data, scale/(maxVal-minVal), minVal, dtype=int)
    prof.mark('2')


    ## apply LUT if given
    if lut is not None:
        data = applyLookupTable(data, lut)
    else:
        if data.dtype is not np.ubyte:
            data = np.clip(data, 0, 255).astype(np.ubyte)
    prof.mark('3')


    ## copy data into ARGB ordered array
    imgData = np.empty(data.shape[:2]+(4,), dtype=np.ubyte)
    if data.ndim == 2:
        data = data[..., np.newaxis]

    prof.mark('4')

    if useRGBA:
        order = [0,1,2,3] ## array comes out RGBA
    else:
        order = [2,1,0,3] ## for some reason, the colors line up as BGR in the final image.
        
    if data.shape[2] == 1:
        for i in range(3):
            imgData[..., order[i]] = data[..., 0]    
    else:
        for i in range(0, data.shape[2]):
            imgData[..., order[i]] = data[..., i]    
        
    prof.mark('5')
        
    if data.shape[2] == 4:
        alpha = True
    else:
        alpha = False
        imgData[..., 3] = 255
        
    prof.mark('6')
        
    prof.finish()
    return imgData, alpha
    

def makeQImage(imgData, alpha=None, copy=True, transpose=True):
    """
    Turn an ARGB array into QImage.
    By default, the data is copied; changes to the array will not
    be reflected in the image. The image will be given a 'data' attribute
    pointing to the array which shares its data to prevent python
    freeing that memory while the image is in use.
    
    =========== ===================================================================
    Arguments:
    imgData     Array of data to convert. Must have shape (width, height, 3 or 4) 
                and dtype=ubyte. The order of values in the 3rd axis must be 
                (b, g, r, a).
    alpha       If True, the QImage returned will have format ARGB32. If False,
                the format will be RGB32. By default, _alpha_ is True if
                array.shape[2] == 4.
    copy        If True, the data is copied before converting to QImage.
                If False, the new QImage points directly to the data in the array.
                Note that the array must be contiguous for this to work
                (see numpy.ascontiguousarray).
    transpose   If True (the default), the array x/y axes are transposed before 
                creating the image. Note that Qt expects the axes to be in 
                (height, width) order whereas pyqtgraph usually prefers the 
                opposite.
    =========== ===================================================================    
    """
    ## create QImage from buffer
    prof = debug.Profiler('functions.makeQImage', disabled=True)
    
    ## If we didn't explicitly specify alpha, check the array shape.
    if alpha is None:
        alpha = (imgData.shape[2] == 4)
        
    copied = False
    if imgData.shape[2] == 3:  ## need to make alpha channel (even if alpha==False; QImage requires 32 bpp)
        if copy is True:
            d2 = np.empty(imgData.shape[:2] + (4,), dtype=imgData.dtype)
            d2[:,:,:3] = imgData
            d2[:,:,3] = 255
            imgData = d2
            copied = True
        else:
            raise Exception('Array has only 3 channels; cannot make QImage without copying.')
    
    if alpha:
        imgFormat = QtGui.QImage.Format_ARGB32
    else:
        imgFormat = QtGui.QImage.Format_RGB32
        
    if transpose:
        imgData = imgData.transpose((1, 0, 2))  ## QImage expects the row/column order to be opposite
    
    if not imgData.flags['C_CONTIGUOUS']:
        if copy is False:
            extra = ' (try setting transpose=False)' if transpose else ''
            raise Exception('Array is not contiguous; cannot make QImage without copying.'+extra)
        imgData = np.ascontiguousarray(imgData)
        copied = True
        
    if copy is True and copied is False:
        imgData = imgData.copy()
        
    if USE_PYSIDE:
        ch = ctypes.c_char.from_buffer(imgData, 0)
        img = QtGui.QImage(ch, imgData.shape[1], imgData.shape[0], imgFormat)
    else:
        #addr = ctypes.addressof(ctypes.c_char.from_buffer(imgData, 0))
        ## PyQt API for QImage changed between 4.9.3 and 4.9.6 (I don't know exactly which version it was)
        ## So we first attempt the 4.9.6 API, then fall back to 4.9.3
<<<<<<< HEAD
        addr = ctypes.c_char.from_buffer(imgData, 0)
#        img = QtGui.QImage(addr, imgData.shape[1], imgData.shape[0], imgFormat)
=======
        #addr = ctypes.c_char.from_buffer(imgData, 0)
        #try:
            #img = QtGui.QImage(addr, imgData.shape[1], imgData.shape[0], imgFormat)
        #except TypeError:  
            #addr = ctypes.addressof(addr)
            #img = QtGui.QImage(addr, imgData.shape[1], imgData.shape[0], imgFormat)
>>>>>>> e96ad3c4
        try:
            img = QtGui.QImage(imgData.ctypes.data, imgData.shape[1], imgData.shape[0], imgFormat)
        except:
            if copy:
                # does not leak memory, is not mutable
                img = QtGui.QImage(buffer(imgData), imgData.shape[1], imgData.shape[0], imgFormat)
            else:
                # mutable, but leaks memory
                img = QtGui.QImage(memoryview(imgData), imgData.shape[1], imgData.shape[0], imgFormat)
                
    img.data = imgData
    return img
    #try:
        #buf = imgData.data
    #except AttributeError:  ## happens when image data is non-contiguous
        #buf = imgData.data
        
    #prof.mark('1')
    #qimage = QtGui.QImage(buf, imgData.shape[1], imgData.shape[0], imgFormat)
    #prof.mark('2')
    #qimage.data = imgData
    #prof.finish()
    #return qimage

def imageToArray(img, copy=False, transpose=True):
    """
    Convert a QImage into numpy array. The image must have format RGB32, ARGB32, or ARGB32_Premultiplied.
    By default, the image is not copied; changes made to the array will appear in the QImage as well (beware: if 
    the QImage is collected before the array, there may be trouble).
    The array will have shape (width, height, (b,g,r,a)).
    """
    fmt = img.format()
    ptr = img.bits()
    if USE_PYSIDE:
        arr = np.frombuffer(ptr, dtype=np.ubyte)
    else:
        ptr.setsize(img.byteCount())
        arr = np.asarray(ptr)
    
    if fmt == img.Format_RGB32:
        arr = arr.reshape(img.height(), img.width(), 3)
    elif fmt == img.Format_ARGB32 or fmt == img.Format_ARGB32_Premultiplied:
        arr = arr.reshape(img.height(), img.width(), 4)
    
    if copy:
        arr = arr.copy()
        
    if transpose:
        return arr.transpose((1,0,2))
    else:
        return arr
    
def colorToAlpha(data, color):
    """
    Given an RGBA image in *data*, convert *color* to be transparent. 
    *data* must be an array (w, h, 3 or 4) of ubyte values and *color* must be 
    an array (3) of ubyte values.
    This is particularly useful for use with images that have a black or white background.
    
    Algorithm is taken from Gimp's color-to-alpha function in plug-ins/common/colortoalpha.c
    Credit:
        /*
        * Color To Alpha plug-in v1.0 by Seth Burgess, sjburges@gimp.org 1999/05/14
        *  with algorithm by clahey
        */
    
    """
    data = data.astype(float)
    if data.shape[-1] == 3:  ## add alpha channel if needed
        d2 = np.empty(data.shape[:2]+(4,), dtype=data.dtype)
        d2[...,:3] = data
        d2[...,3] = 255
        data = d2
    
    color = color.astype(float)
    alpha = np.zeros(data.shape[:2]+(3,), dtype=float)
    output = data.copy()
    
    for i in [0,1,2]:
        d = data[...,i]
        c = color[i]
        mask = d > c
        alpha[...,i][mask] = (d[mask] - c) / (255. - c)
        imask = d < c
        alpha[...,i][imask] = (c - d[imask]) / c
    
    output[...,3] = alpha.max(axis=2) * 255.
    
    mask = output[...,3] >= 1.0  ## avoid zero division while processing alpha channel
    correction = 255. / output[...,3][mask]  ## increase value to compensate for decreased alpha
    for i in [0,1,2]:
        output[...,i][mask] = ((output[...,i][mask]-color[i]) * correction) + color[i]
        output[...,3][mask] *= data[...,3][mask] / 255.  ## combine computed and previous alpha values
    
    #raise Exception()
    return np.clip(output, 0, 255).astype(np.ubyte)
    


def arrayToQPath(x, y, connect='all'):
    """Convert an array of x,y coordinats to QPainterPath as efficiently as possible.
    The *connect* argument may be 'all', indicating that each point should be
    connected to the next; 'pairs', indicating that each pair of points
    should be connected, or an array of int32 values (0 or 1) indicating
    connections.
    """
    
    ## Create all vertices in path. The method used below creates a binary format so that all 
    ## vertices can be read in at once. This binary format may change in future versions of Qt, 
    ## so the original (slower) method is left here for emergencies:
    #path.moveTo(x[0], y[0])
    #for i in range(1, y.shape[0]):
    #    path.lineTo(x[i], y[i])
        
    ## Speed this up using >> operator
    ## Format is:
    ##    numVerts(i4)   0(i4)
    ##    x(f8)   y(f8)   0(i4)    <-- 0 means this vertex does not connect
    ##    x(f8)   y(f8)   1(i4)    <-- 1 means this vertex connects to the previous vertex
    ##    ...
    ##    0(i4)
    ##
    ## All values are big endian--pack using struct.pack('>d') or struct.pack('>i')
    
    path = QtGui.QPainterPath()
    
    #prof = debug.Profiler('PlotCurveItem.generatePath', disabled=True)
    if sys.version_info[0] == 2:   ## So this is disabled for python 3... why??
        n = x.shape[0]
        # create empty array, pad with extra space on either end
        arr = np.empty(n+2, dtype=[('x', '>f8'), ('y', '>f8'), ('c', '>i4')])
        # write first two integers
        #prof.mark('allocate empty')
        arr.data[12:20] = struct.pack('>ii', n, 0)
        #prof.mark('pack header')
        # Fill array with vertex values
        arr[1:-1]['x'] = x
        arr[1:-1]['y'] = y
        
        # decide which points are connected by lines
        if connect == 'pairs':
            connect = np.empty((n/2,2), dtype=np.int32)
            connect[:,0] = 1
            connect[:,1] = 0
            connect = connect.flatten()
            
        if connect == 'all':
            arr[1:-1]['c'] = 1
        elif isinstance(connect, np.ndarray):
            arr[1:-1]['c'] = connect
        else:
            raise Exception('connect argument must be "all", "pairs", or array')
            
        #prof.mark('fill array')
        # write last 0
        lastInd = 20*(n+1)
        arr.data[lastInd:lastInd+4] = struct.pack('>i', 0)
        #prof.mark('footer')
        # create datastream object and stream into path
        
        ## Avoiding this method because QByteArray(str) leaks memory in PySide
        #buf = QtCore.QByteArray(arr.data[12:lastInd+4])  # I think one unnecessary copy happens here
        
        path.strn = arr.data[12:lastInd+4] # make sure data doesn't run away
        buf = QtCore.QByteArray.fromRawData(path.strn)
        #prof.mark('create buffer')
        ds = QtCore.QDataStream(buf)
            
        ds >> path
        #prof.mark('load')
        
        #prof.finish()
    else:
        ## This does exactly the same as above, but less efficiently (and more simply).
        path.moveTo(x[0], y[0])
        if connect == 'all':
            for i in range(1, y.shape[0]):
                path.lineTo(x[i], y[i])
        elif connect == 'pairs':
            for i in range(1, y.shape[0]):
                if i%2 == 0:
                    path.lineTo(x[i], y[i])
                else:
                    path.moveTo(x[i], y[i])
        elif isinstance(connect, np.ndarray):
            for i in range(1, y.shape[0]):
                if connect[i] == 1:
                    path.lineTo(x[i], y[i])
                else:
                    path.moveTo(x[i], y[i])
        else:
            raise Exception('connect argument must be "all", "pairs", or array')
            
    return path

#def isosurface(data, level):
    #"""
    #Generate isosurface from volumetric data using marching tetrahedra algorithm.
    #See Paul Bourke, "Polygonising a Scalar Field Using Tetrahedrons"  (http://local.wasp.uwa.edu.au/~pbourke/geometry/polygonise/)
    
    #*data*   3D numpy array of scalar values
    #*level*  The level at which to generate an isosurface
    #"""
    
    #facets = []
    
    ### mark everything below the isosurface level
    #mask = data < level
    
    #### make eight sub-fields 
    #fields = np.empty((2,2,2), dtype=object)
    #slices = [slice(0,-1), slice(1,None)]
    #for i in [0,1]:
        #for j in [0,1]:
            #for k in [0,1]:
                #fields[i,j,k] = mask[slices[i], slices[j], slices[k]]
    
    
    
    ### split each cell into 6 tetrahedra
    ### these all have the same 'orienation'; points 1,2,3 circle 
    ### clockwise around point 0
    #tetrahedra = [
        #[(0,1,0), (1,1,1), (0,1,1), (1,0,1)],
        #[(0,1,0), (0,1,1), (0,0,1), (1,0,1)],
        #[(0,1,0), (0,0,1), (0,0,0), (1,0,1)],
        #[(0,1,0), (0,0,0), (1,0,0), (1,0,1)],
        #[(0,1,0), (1,0,0), (1,1,0), (1,0,1)],
        #[(0,1,0), (1,1,0), (1,1,1), (1,0,1)]
    #]
    
    ### each tetrahedron will be assigned an index
    ### which determines how to generate its facets.
    ### this structure is: 
    ###    facets[index][facet1, facet2, ...]
    ### where each facet is triangular and its points are each 
    ### interpolated between two points on the tetrahedron
    ###    facet = [(p1a, p1b), (p2a, p2b), (p3a, p3b)]
    ### facet points always circle clockwise if you are looking 
    ### at them from below the isosurface.
    #indexFacets = [
        #[],  ## all above
        #[[(0,1), (0,2), (0,3)]],  # 0 below
        #[[(1,0), (1,3), (1,2)]],   # 1 below
        #[[(0,2), (1,3), (1,2)], [(0,2), (0,3), (1,3)]],   # 0,1 below
        #[[(2,0), (2,1), (2,3)]],   # 2 below
        #[[(0,3), (1,2), (2,3)], [(0,3), (0,1), (1,2)]],   # 0,2 below
        #[[(1,0), (2,3), (2,0)], [(1,0), (1,3), (2,3)]],   # 1,2 below
        #[[(3,0), (3,1), (3,2)]],   # 3 above
        #[[(3,0), (3,2), (3,1)]],   # 3 below
        #[[(1,0), (2,0), (2,3)], [(1,0), (2,3), (1,3)]],   # 0,3 below
        #[[(0,3), (2,3), (1,2)], [(0,3), (1,2), (0,1)]],   # 1,3 below
        #[[(2,0), (2,3), (2,1)]], # 0,1,3 below
        #[[(0,2), (1,2), (1,3)], [(0,2), (1,3), (0,3)]],   # 2,3 below
        #[[(1,0), (1,2), (1,3)]], # 0,2,3 below
        #[[(0,1), (0,3), (0,2)]], # 1,2,3 below
        #[]  ## all below
    #]
    
    #for tet in tetrahedra:
        
        ### get the 4 fields for this tetrahedron
        #tetFields = [fields[c] for c in tet]
        
        ### generate an index for each grid cell
        #index = tetFields[0] + tetFields[1]*2 + tetFields[2]*4 + tetFields[3]*8
        
        ### add facets
        #for i in xrange(index.shape[0]):                 # data x-axis
            #for j in xrange(index.shape[1]):             # data y-axis
                #for k in xrange(index.shape[2]):         # data z-axis
                    #for f in indexFacets[index[i,j,k]]:  # faces to generate for this tet
                        #pts = []
                        #for l in [0,1,2]:      # points in this face
                            #p1 = tet[f[l][0]]  # tet corner 1
                            #p2 = tet[f[l][1]]  # tet corner 2
                            #pts.append([(p1[x]+p2[x])*0.5+[i,j,k][x]+0.5 for x in [0,1,2]]) ## interpolate between tet corners
                        #facets.append(pts)

    #return facets
    

def isocurve(data, level, connected=False, extendToEdge=False, path=False):
    """
    Generate isocurve from 2D data using marching squares algorithm.
    
    ============= =========================================================
    Arguments
    data          2D numpy array of scalar values
    level         The level at which to generate an isosurface
    connected     If False, return a single long list of point pairs
                  If True, return multiple long lists of connected point 
                  locations. (This is slower but better for drawing 
                  continuous lines)
    extendToEdge  If True, extend the curves to reach the exact edges of 
                  the data. 
    path          if True, return a QPainterPath rather than a list of 
                  vertex coordinates. This forces connected=True.
    ============= =========================================================
    
    This function is SLOW; plenty of room for optimization here.
    """    
    
    if path is True:
        connected = True
    
    if extendToEdge:
        d2 = np.empty((data.shape[0]+2, data.shape[1]+2), dtype=data.dtype)
        d2[1:-1, 1:-1] = data
        d2[0, 1:-1] = data[0]
        d2[-1, 1:-1] = data[-1]
        d2[1:-1, 0] = data[:, 0]
        d2[1:-1, -1] = data[:, -1]
        d2[0,0] = d2[0,1]
        d2[0,-1] = d2[1,-1]
        d2[-1,0] = d2[-1,1]
        d2[-1,-1] = d2[-1,-2]
        data = d2
    
    sideTable = [
    [],
    [0,1],
    [1,2],
    [0,2],
    [0,3],
    [1,3],
    [0,1,2,3],
    [2,3],
    [2,3],
    [0,1,2,3],
    [1,3],
    [0,3],
    [0,2],
    [1,2],
    [0,1],
    []
    ]
    
    edgeKey=[
    [(0,1), (0,0)],
    [(0,0), (1,0)],
    [(1,0), (1,1)],
    [(1,1), (0,1)]
    ]
    
    
    lines = []
    
    ## mark everything below the isosurface level
    mask = data < level
    
    ### make four sub-fields and compute indexes for grid cells
    index = np.zeros([x-1 for x in data.shape], dtype=np.ubyte)
    fields = np.empty((2,2), dtype=object)
    slices = [slice(0,-1), slice(1,None)]
    for i in [0,1]:
        for j in [0,1]:
            fields[i,j] = mask[slices[i], slices[j]]
            #vertIndex = i - 2*j*i + 3*j + 4*k  ## this is just to match Bourk's vertex numbering scheme
            vertIndex = i+2*j
            #print i,j,k," : ", fields[i,j,k], 2**vertIndex
            index += fields[i,j] * 2**vertIndex
            #print index
    #print index
    
    ## add lines
    for i in range(index.shape[0]):                 # data x-axis
        for j in range(index.shape[1]):             # data y-axis     
            sides = sideTable[index[i,j]]
            for l in range(0, len(sides), 2):     ## faces for this grid cell
                edges = sides[l:l+2]
                pts = []
                for m in [0,1]:      # points in this face
                    p1 = edgeKey[edges[m]][0] # p1, p2 are points at either side of an edge
                    p2 = edgeKey[edges[m]][1]
                    v1 = data[i+p1[0], j+p1[1]] # v1 and v2 are the values at p1 and p2
                    v2 = data[i+p2[0], j+p2[1]]
                    f = (level-v1) / (v2-v1)
                    fi = 1.0 - f
                    p = (    ## interpolate between corners
                        p1[0]*fi + p2[0]*f + i + 0.5, 
                        p1[1]*fi + p2[1]*f + j + 0.5
                        )
                    if extendToEdge:
                        ## check bounds
                        p = (
                            min(data.shape[0]-2, max(0, p[0]-1)),
                            min(data.shape[1]-2, max(0, p[1]-1)),                        
                        )
                    if connected:
                        gridKey = i + (1 if edges[m]==2 else 0), j + (1 if edges[m]==3 else 0), edges[m]%2
                        pts.append((p, gridKey))  ## give the actual position and a key identifying the grid location (for connecting segments)
                    else:
                        pts.append(p)
                
                lines.append(pts)

    if not connected:
        return lines
                
    ## turn disjoint list of segments into continuous lines

    #lines = [[2,5], [5,4], [3,4], [1,3], [6,7], [7,8], [8,6], [11,12], [12,15], [11,13], [13,14]]
    #lines = [[(float(a), a), (float(b), b)] for a,b in lines]
    points = {}  ## maps each point to its connections
    for a,b in lines:
        if a[1] not in points:
            points[a[1]] = []
        points[a[1]].append([a,b])
        if b[1] not in points:
            points[b[1]] = []
        points[b[1]].append([b,a])

    ## rearrange into chains
    for k in list(points.keys()):
        try:
            chains = points[k]
        except KeyError:   ## already used this point elsewhere
            continue
        #print "===========", k
        for chain in chains:
            #print "  chain:", chain
            x = None
            while True:
                if x == chain[-1][1]:
                    break ## nothing left to do on this chain
                    
                x = chain[-1][1]
                if x == k:  
                    break ## chain has looped; we're done and can ignore the opposite chain
                y = chain[-2][1]
                connects = points[x]
                for conn in connects[:]:
                    if conn[1][1] != y:
                        #print "    ext:", conn
                        chain.extend(conn[1:])
                #print "    del:", x
                del points[x]
            if chain[0][1] == chain[-1][1]:  # looped chain; no need to continue the other direction
                chains.pop()
                break
                

    ## extract point locations 
    lines = []
    for chain in points.values():
        if len(chain) == 2:
            chain = chain[1][1:][::-1] + chain[0]  # join together ends of chain
        else:
            chain = chain[0]
        lines.append([p[0] for p in chain])
    
    if not path:
        return lines ## a list of pairs of points
    
    path = QtGui.QPainterPath()
    for line in lines:
        path.moveTo(*line[0])
        for p in line[1:]:
            path.lineTo(*p)
    
    return path
    
    
def traceImage(image, values, smooth=0.5):
    """
    Convert an image to a set of QPainterPath curves.
    One curve will be generated for each item in *values*; each curve outlines the area
    of the image that is closer to its value than to any others.
    
    If image is RGB or RGBA, then the shape of values should be (nvals, 3/4)
    The parameter *smooth* is expressed in pixels.
    """
    import scipy.ndimage as ndi
    if values.ndim == 2:
        values = values.T
    values = values[np.newaxis, np.newaxis, ...].astype(float)
    image = image[..., np.newaxis].astype(float)
    diff = np.abs(image-values)
    if values.ndim == 4:
        diff = diff.sum(axis=2)
        
    labels = np.argmin(diff, axis=2)
    
    paths = []
    for i in range(diff.shape[-1]):    
        d = (labels==i).astype(float)
        d = ndi.gaussian_filter(d, (smooth, smooth))
        lines = isocurve(d, 0.5, connected=True, extendToEdge=True)
        path = QtGui.QPainterPath()
        for line in lines:
            path.moveTo(*line[0])
            for p in line[1:]:
                path.lineTo(*p)
        
        paths.append(path)
    return paths
    
    
    
IsosurfaceDataCache = None
def isosurface(data, level):
    """
    Generate isosurface from volumetric data using marching cubes algorithm.
    See Paul Bourke, "Polygonising a Scalar Field"  
    (http://paulbourke.net/geometry/polygonise/)
    
    *data*   3D numpy array of scalar values
    *level*  The level at which to generate an isosurface
    
    Returns an array of vertex coordinates (Nv, 3) and an array of 
    per-face vertex indexes (Nf, 3)    
    """
    ## For improvement, see:
    ## 
    ## Efficient implementation of Marching Cubes' cases with topological guarantees.
    ## Thomas Lewiner, Helio Lopes, Antonio Wilson Vieira and Geovan Tavares.
    ## Journal of Graphics Tools 8(2): pp. 1-15 (december 2003)
    
    ## Precompute lookup tables on the first run
    global IsosurfaceDataCache
    if IsosurfaceDataCache is None:
        ## map from grid cell index to edge index.
        ## grid cell index tells us which corners are below the isosurface,
        ## edge index tells us which edges are cut by the isosurface.
        ## (Data stolen from Bourk; see above.)
        edgeTable = np.array([
        0x0  , 0x109, 0x203, 0x30a, 0x406, 0x50f, 0x605, 0x70c,
        0x80c, 0x905, 0xa0f, 0xb06, 0xc0a, 0xd03, 0xe09, 0xf00,
        0x190, 0x99 , 0x393, 0x29a, 0x596, 0x49f, 0x795, 0x69c,
        0x99c, 0x895, 0xb9f, 0xa96, 0xd9a, 0xc93, 0xf99, 0xe90,
        0x230, 0x339, 0x33 , 0x13a, 0x636, 0x73f, 0x435, 0x53c,
        0xa3c, 0xb35, 0x83f, 0x936, 0xe3a, 0xf33, 0xc39, 0xd30,
        0x3a0, 0x2a9, 0x1a3, 0xaa , 0x7a6, 0x6af, 0x5a5, 0x4ac,
        0xbac, 0xaa5, 0x9af, 0x8a6, 0xfaa, 0xea3, 0xda9, 0xca0,
        0x460, 0x569, 0x663, 0x76a, 0x66 , 0x16f, 0x265, 0x36c,
        0xc6c, 0xd65, 0xe6f, 0xf66, 0x86a, 0x963, 0xa69, 0xb60,
        0x5f0, 0x4f9, 0x7f3, 0x6fa, 0x1f6, 0xff , 0x3f5, 0x2fc,
        0xdfc, 0xcf5, 0xfff, 0xef6, 0x9fa, 0x8f3, 0xbf9, 0xaf0,
        0x650, 0x759, 0x453, 0x55a, 0x256, 0x35f, 0x55 , 0x15c,
        0xe5c, 0xf55, 0xc5f, 0xd56, 0xa5a, 0xb53, 0x859, 0x950,
        0x7c0, 0x6c9, 0x5c3, 0x4ca, 0x3c6, 0x2cf, 0x1c5, 0xcc ,
        0xfcc, 0xec5, 0xdcf, 0xcc6, 0xbca, 0xac3, 0x9c9, 0x8c0,
        0x8c0, 0x9c9, 0xac3, 0xbca, 0xcc6, 0xdcf, 0xec5, 0xfcc,
        0xcc , 0x1c5, 0x2cf, 0x3c6, 0x4ca, 0x5c3, 0x6c9, 0x7c0,
        0x950, 0x859, 0xb53, 0xa5a, 0xd56, 0xc5f, 0xf55, 0xe5c,
        0x15c, 0x55 , 0x35f, 0x256, 0x55a, 0x453, 0x759, 0x650,
        0xaf0, 0xbf9, 0x8f3, 0x9fa, 0xef6, 0xfff, 0xcf5, 0xdfc,
        0x2fc, 0x3f5, 0xff , 0x1f6, 0x6fa, 0x7f3, 0x4f9, 0x5f0,
        0xb60, 0xa69, 0x963, 0x86a, 0xf66, 0xe6f, 0xd65, 0xc6c,
        0x36c, 0x265, 0x16f, 0x66 , 0x76a, 0x663, 0x569, 0x460,
        0xca0, 0xda9, 0xea3, 0xfaa, 0x8a6, 0x9af, 0xaa5, 0xbac,
        0x4ac, 0x5a5, 0x6af, 0x7a6, 0xaa , 0x1a3, 0x2a9, 0x3a0,
        0xd30, 0xc39, 0xf33, 0xe3a, 0x936, 0x83f, 0xb35, 0xa3c,
        0x53c, 0x435, 0x73f, 0x636, 0x13a, 0x33 , 0x339, 0x230,
        0xe90, 0xf99, 0xc93, 0xd9a, 0xa96, 0xb9f, 0x895, 0x99c,
        0x69c, 0x795, 0x49f, 0x596, 0x29a, 0x393, 0x99 , 0x190,
        0xf00, 0xe09, 0xd03, 0xc0a, 0xb06, 0xa0f, 0x905, 0x80c,
        0x70c, 0x605, 0x50f, 0x406, 0x30a, 0x203, 0x109, 0x0   ], dtype=np.uint16)
        
        ## Table of triangles to use for filling each grid cell.
        ## Each set of three integers tells us which three edges to
        ## draw a triangle between.
        ## (Data stolen from Bourk; see above.)
        triTable = [
            [],
            [0, 8, 3],
            [0, 1, 9],
            [1, 8, 3, 9, 8, 1],
            [1, 2, 10],
            [0, 8, 3, 1, 2, 10],
            [9, 2, 10, 0, 2, 9],
            [2, 8, 3, 2, 10, 8, 10, 9, 8],
            [3, 11, 2],
            [0, 11, 2, 8, 11, 0],
            [1, 9, 0, 2, 3, 11],
            [1, 11, 2, 1, 9, 11, 9, 8, 11],
            [3, 10, 1, 11, 10, 3],
            [0, 10, 1, 0, 8, 10, 8, 11, 10],
            [3, 9, 0, 3, 11, 9, 11, 10, 9],
            [9, 8, 10, 10, 8, 11],
            [4, 7, 8],
            [4, 3, 0, 7, 3, 4],
            [0, 1, 9, 8, 4, 7],
            [4, 1, 9, 4, 7, 1, 7, 3, 1],
            [1, 2, 10, 8, 4, 7],
            [3, 4, 7, 3, 0, 4, 1, 2, 10],
            [9, 2, 10, 9, 0, 2, 8, 4, 7],
            [2, 10, 9, 2, 9, 7, 2, 7, 3, 7, 9, 4],
            [8, 4, 7, 3, 11, 2],
            [11, 4, 7, 11, 2, 4, 2, 0, 4],
            [9, 0, 1, 8, 4, 7, 2, 3, 11],
            [4, 7, 11, 9, 4, 11, 9, 11, 2, 9, 2, 1],
            [3, 10, 1, 3, 11, 10, 7, 8, 4],
            [1, 11, 10, 1, 4, 11, 1, 0, 4, 7, 11, 4],
            [4, 7, 8, 9, 0, 11, 9, 11, 10, 11, 0, 3],
            [4, 7, 11, 4, 11, 9, 9, 11, 10],
            [9, 5, 4],
            [9, 5, 4, 0, 8, 3],
            [0, 5, 4, 1, 5, 0],
            [8, 5, 4, 8, 3, 5, 3, 1, 5],
            [1, 2, 10, 9, 5, 4],
            [3, 0, 8, 1, 2, 10, 4, 9, 5],
            [5, 2, 10, 5, 4, 2, 4, 0, 2],
            [2, 10, 5, 3, 2, 5, 3, 5, 4, 3, 4, 8],
            [9, 5, 4, 2, 3, 11],
            [0, 11, 2, 0, 8, 11, 4, 9, 5],
            [0, 5, 4, 0, 1, 5, 2, 3, 11],
            [2, 1, 5, 2, 5, 8, 2, 8, 11, 4, 8, 5],
            [10, 3, 11, 10, 1, 3, 9, 5, 4],
            [4, 9, 5, 0, 8, 1, 8, 10, 1, 8, 11, 10],
            [5, 4, 0, 5, 0, 11, 5, 11, 10, 11, 0, 3],
            [5, 4, 8, 5, 8, 10, 10, 8, 11],
            [9, 7, 8, 5, 7, 9],
            [9, 3, 0, 9, 5, 3, 5, 7, 3],
            [0, 7, 8, 0, 1, 7, 1, 5, 7],
            [1, 5, 3, 3, 5, 7],
            [9, 7, 8, 9, 5, 7, 10, 1, 2],
            [10, 1, 2, 9, 5, 0, 5, 3, 0, 5, 7, 3],
            [8, 0, 2, 8, 2, 5, 8, 5, 7, 10, 5, 2],
            [2, 10, 5, 2, 5, 3, 3, 5, 7],
            [7, 9, 5, 7, 8, 9, 3, 11, 2],
            [9, 5, 7, 9, 7, 2, 9, 2, 0, 2, 7, 11],
            [2, 3, 11, 0, 1, 8, 1, 7, 8, 1, 5, 7],
            [11, 2, 1, 11, 1, 7, 7, 1, 5],
            [9, 5, 8, 8, 5, 7, 10, 1, 3, 10, 3, 11],
            [5, 7, 0, 5, 0, 9, 7, 11, 0, 1, 0, 10, 11, 10, 0],
            [11, 10, 0, 11, 0, 3, 10, 5, 0, 8, 0, 7, 5, 7, 0],
            [11, 10, 5, 7, 11, 5],
            [10, 6, 5],
            [0, 8, 3, 5, 10, 6],
            [9, 0, 1, 5, 10, 6],
            [1, 8, 3, 1, 9, 8, 5, 10, 6],
            [1, 6, 5, 2, 6, 1],
            [1, 6, 5, 1, 2, 6, 3, 0, 8],
            [9, 6, 5, 9, 0, 6, 0, 2, 6],
            [5, 9, 8, 5, 8, 2, 5, 2, 6, 3, 2, 8],
            [2, 3, 11, 10, 6, 5],
            [11, 0, 8, 11, 2, 0, 10, 6, 5],
            [0, 1, 9, 2, 3, 11, 5, 10, 6],
            [5, 10, 6, 1, 9, 2, 9, 11, 2, 9, 8, 11],
            [6, 3, 11, 6, 5, 3, 5, 1, 3],
            [0, 8, 11, 0, 11, 5, 0, 5, 1, 5, 11, 6],
            [3, 11, 6, 0, 3, 6, 0, 6, 5, 0, 5, 9],
            [6, 5, 9, 6, 9, 11, 11, 9, 8],
            [5, 10, 6, 4, 7, 8],
            [4, 3, 0, 4, 7, 3, 6, 5, 10],
            [1, 9, 0, 5, 10, 6, 8, 4, 7],
            [10, 6, 5, 1, 9, 7, 1, 7, 3, 7, 9, 4],
            [6, 1, 2, 6, 5, 1, 4, 7, 8],
            [1, 2, 5, 5, 2, 6, 3, 0, 4, 3, 4, 7],
            [8, 4, 7, 9, 0, 5, 0, 6, 5, 0, 2, 6],
            [7, 3, 9, 7, 9, 4, 3, 2, 9, 5, 9, 6, 2, 6, 9],
            [3, 11, 2, 7, 8, 4, 10, 6, 5],
            [5, 10, 6, 4, 7, 2, 4, 2, 0, 2, 7, 11],
            [0, 1, 9, 4, 7, 8, 2, 3, 11, 5, 10, 6],
            [9, 2, 1, 9, 11, 2, 9, 4, 11, 7, 11, 4, 5, 10, 6],
            [8, 4, 7, 3, 11, 5, 3, 5, 1, 5, 11, 6],
            [5, 1, 11, 5, 11, 6, 1, 0, 11, 7, 11, 4, 0, 4, 11],
            [0, 5, 9, 0, 6, 5, 0, 3, 6, 11, 6, 3, 8, 4, 7],
            [6, 5, 9, 6, 9, 11, 4, 7, 9, 7, 11, 9],
            [10, 4, 9, 6, 4, 10],
            [4, 10, 6, 4, 9, 10, 0, 8, 3],
            [10, 0, 1, 10, 6, 0, 6, 4, 0],
            [8, 3, 1, 8, 1, 6, 8, 6, 4, 6, 1, 10],
            [1, 4, 9, 1, 2, 4, 2, 6, 4],
            [3, 0, 8, 1, 2, 9, 2, 4, 9, 2, 6, 4],
            [0, 2, 4, 4, 2, 6],
            [8, 3, 2, 8, 2, 4, 4, 2, 6],
            [10, 4, 9, 10, 6, 4, 11, 2, 3],
            [0, 8, 2, 2, 8, 11, 4, 9, 10, 4, 10, 6],
            [3, 11, 2, 0, 1, 6, 0, 6, 4, 6, 1, 10],
            [6, 4, 1, 6, 1, 10, 4, 8, 1, 2, 1, 11, 8, 11, 1],
            [9, 6, 4, 9, 3, 6, 9, 1, 3, 11, 6, 3],
            [8, 11, 1, 8, 1, 0, 11, 6, 1, 9, 1, 4, 6, 4, 1],
            [3, 11, 6, 3, 6, 0, 0, 6, 4],
            [6, 4, 8, 11, 6, 8],
            [7, 10, 6, 7, 8, 10, 8, 9, 10],
            [0, 7, 3, 0, 10, 7, 0, 9, 10, 6, 7, 10],
            [10, 6, 7, 1, 10, 7, 1, 7, 8, 1, 8, 0],
            [10, 6, 7, 10, 7, 1, 1, 7, 3],
            [1, 2, 6, 1, 6, 8, 1, 8, 9, 8, 6, 7],
            [2, 6, 9, 2, 9, 1, 6, 7, 9, 0, 9, 3, 7, 3, 9],
            [7, 8, 0, 7, 0, 6, 6, 0, 2],
            [7, 3, 2, 6, 7, 2],
            [2, 3, 11, 10, 6, 8, 10, 8, 9, 8, 6, 7],
            [2, 0, 7, 2, 7, 11, 0, 9, 7, 6, 7, 10, 9, 10, 7],
            [1, 8, 0, 1, 7, 8, 1, 10, 7, 6, 7, 10, 2, 3, 11],
            [11, 2, 1, 11, 1, 7, 10, 6, 1, 6, 7, 1],
            [8, 9, 6, 8, 6, 7, 9, 1, 6, 11, 6, 3, 1, 3, 6],
            [0, 9, 1, 11, 6, 7],
            [7, 8, 0, 7, 0, 6, 3, 11, 0, 11, 6, 0],
            [7, 11, 6],
            [7, 6, 11],
            [3, 0, 8, 11, 7, 6],
            [0, 1, 9, 11, 7, 6],
            [8, 1, 9, 8, 3, 1, 11, 7, 6],
            [10, 1, 2, 6, 11, 7],
            [1, 2, 10, 3, 0, 8, 6, 11, 7],
            [2, 9, 0, 2, 10, 9, 6, 11, 7],
            [6, 11, 7, 2, 10, 3, 10, 8, 3, 10, 9, 8],
            [7, 2, 3, 6, 2, 7],
            [7, 0, 8, 7, 6, 0, 6, 2, 0],
            [2, 7, 6, 2, 3, 7, 0, 1, 9],
            [1, 6, 2, 1, 8, 6, 1, 9, 8, 8, 7, 6],
            [10, 7, 6, 10, 1, 7, 1, 3, 7],
            [10, 7, 6, 1, 7, 10, 1, 8, 7, 1, 0, 8],
            [0, 3, 7, 0, 7, 10, 0, 10, 9, 6, 10, 7],
            [7, 6, 10, 7, 10, 8, 8, 10, 9],
            [6, 8, 4, 11, 8, 6],
            [3, 6, 11, 3, 0, 6, 0, 4, 6],
            [8, 6, 11, 8, 4, 6, 9, 0, 1],
            [9, 4, 6, 9, 6, 3, 9, 3, 1, 11, 3, 6],
            [6, 8, 4, 6, 11, 8, 2, 10, 1],
            [1, 2, 10, 3, 0, 11, 0, 6, 11, 0, 4, 6],
            [4, 11, 8, 4, 6, 11, 0, 2, 9, 2, 10, 9],
            [10, 9, 3, 10, 3, 2, 9, 4, 3, 11, 3, 6, 4, 6, 3],
            [8, 2, 3, 8, 4, 2, 4, 6, 2],
            [0, 4, 2, 4, 6, 2],
            [1, 9, 0, 2, 3, 4, 2, 4, 6, 4, 3, 8],
            [1, 9, 4, 1, 4, 2, 2, 4, 6],
            [8, 1, 3, 8, 6, 1, 8, 4, 6, 6, 10, 1],
            [10, 1, 0, 10, 0, 6, 6, 0, 4],
            [4, 6, 3, 4, 3, 8, 6, 10, 3, 0, 3, 9, 10, 9, 3],
            [10, 9, 4, 6, 10, 4],
            [4, 9, 5, 7, 6, 11],
            [0, 8, 3, 4, 9, 5, 11, 7, 6],
            [5, 0, 1, 5, 4, 0, 7, 6, 11],
            [11, 7, 6, 8, 3, 4, 3, 5, 4, 3, 1, 5],
            [9, 5, 4, 10, 1, 2, 7, 6, 11],
            [6, 11, 7, 1, 2, 10, 0, 8, 3, 4, 9, 5],
            [7, 6, 11, 5, 4, 10, 4, 2, 10, 4, 0, 2],
            [3, 4, 8, 3, 5, 4, 3, 2, 5, 10, 5, 2, 11, 7, 6],
            [7, 2, 3, 7, 6, 2, 5, 4, 9],
            [9, 5, 4, 0, 8, 6, 0, 6, 2, 6, 8, 7],
            [3, 6, 2, 3, 7, 6, 1, 5, 0, 5, 4, 0],
            [6, 2, 8, 6, 8, 7, 2, 1, 8, 4, 8, 5, 1, 5, 8],
            [9, 5, 4, 10, 1, 6, 1, 7, 6, 1, 3, 7],
            [1, 6, 10, 1, 7, 6, 1, 0, 7, 8, 7, 0, 9, 5, 4],
            [4, 0, 10, 4, 10, 5, 0, 3, 10, 6, 10, 7, 3, 7, 10],
            [7, 6, 10, 7, 10, 8, 5, 4, 10, 4, 8, 10],
            [6, 9, 5, 6, 11, 9, 11, 8, 9],
            [3, 6, 11, 0, 6, 3, 0, 5, 6, 0, 9, 5],
            [0, 11, 8, 0, 5, 11, 0, 1, 5, 5, 6, 11],
            [6, 11, 3, 6, 3, 5, 5, 3, 1],
            [1, 2, 10, 9, 5, 11, 9, 11, 8, 11, 5, 6],
            [0, 11, 3, 0, 6, 11, 0, 9, 6, 5, 6, 9, 1, 2, 10],
            [11, 8, 5, 11, 5, 6, 8, 0, 5, 10, 5, 2, 0, 2, 5],
            [6, 11, 3, 6, 3, 5, 2, 10, 3, 10, 5, 3],
            [5, 8, 9, 5, 2, 8, 5, 6, 2, 3, 8, 2],
            [9, 5, 6, 9, 6, 0, 0, 6, 2],
            [1, 5, 8, 1, 8, 0, 5, 6, 8, 3, 8, 2, 6, 2, 8],
            [1, 5, 6, 2, 1, 6],
            [1, 3, 6, 1, 6, 10, 3, 8, 6, 5, 6, 9, 8, 9, 6],
            [10, 1, 0, 10, 0, 6, 9, 5, 0, 5, 6, 0],
            [0, 3, 8, 5, 6, 10],
            [10, 5, 6],
            [11, 5, 10, 7, 5, 11],
            [11, 5, 10, 11, 7, 5, 8, 3, 0],
            [5, 11, 7, 5, 10, 11, 1, 9, 0],
            [10, 7, 5, 10, 11, 7, 9, 8, 1, 8, 3, 1],
            [11, 1, 2, 11, 7, 1, 7, 5, 1],
            [0, 8, 3, 1, 2, 7, 1, 7, 5, 7, 2, 11],
            [9, 7, 5, 9, 2, 7, 9, 0, 2, 2, 11, 7],
            [7, 5, 2, 7, 2, 11, 5, 9, 2, 3, 2, 8, 9, 8, 2],
            [2, 5, 10, 2, 3, 5, 3, 7, 5],
            [8, 2, 0, 8, 5, 2, 8, 7, 5, 10, 2, 5],
            [9, 0, 1, 5, 10, 3, 5, 3, 7, 3, 10, 2],
            [9, 8, 2, 9, 2, 1, 8, 7, 2, 10, 2, 5, 7, 5, 2],
            [1, 3, 5, 3, 7, 5],
            [0, 8, 7, 0, 7, 1, 1, 7, 5],
            [9, 0, 3, 9, 3, 5, 5, 3, 7],
            [9, 8, 7, 5, 9, 7],
            [5, 8, 4, 5, 10, 8, 10, 11, 8],
            [5, 0, 4, 5, 11, 0, 5, 10, 11, 11, 3, 0],
            [0, 1, 9, 8, 4, 10, 8, 10, 11, 10, 4, 5],
            [10, 11, 4, 10, 4, 5, 11, 3, 4, 9, 4, 1, 3, 1, 4],
            [2, 5, 1, 2, 8, 5, 2, 11, 8, 4, 5, 8],
            [0, 4, 11, 0, 11, 3, 4, 5, 11, 2, 11, 1, 5, 1, 11],
            [0, 2, 5, 0, 5, 9, 2, 11, 5, 4, 5, 8, 11, 8, 5],
            [9, 4, 5, 2, 11, 3],
            [2, 5, 10, 3, 5, 2, 3, 4, 5, 3, 8, 4],
            [5, 10, 2, 5, 2, 4, 4, 2, 0],
            [3, 10, 2, 3, 5, 10, 3, 8, 5, 4, 5, 8, 0, 1, 9],
            [5, 10, 2, 5, 2, 4, 1, 9, 2, 9, 4, 2],
            [8, 4, 5, 8, 5, 3, 3, 5, 1],
            [0, 4, 5, 1, 0, 5],
            [8, 4, 5, 8, 5, 3, 9, 0, 5, 0, 3, 5],
            [9, 4, 5],
            [4, 11, 7, 4, 9, 11, 9, 10, 11],
            [0, 8, 3, 4, 9, 7, 9, 11, 7, 9, 10, 11],
            [1, 10, 11, 1, 11, 4, 1, 4, 0, 7, 4, 11],
            [3, 1, 4, 3, 4, 8, 1, 10, 4, 7, 4, 11, 10, 11, 4],
            [4, 11, 7, 9, 11, 4, 9, 2, 11, 9, 1, 2],
            [9, 7, 4, 9, 11, 7, 9, 1, 11, 2, 11, 1, 0, 8, 3],
            [11, 7, 4, 11, 4, 2, 2, 4, 0],
            [11, 7, 4, 11, 4, 2, 8, 3, 4, 3, 2, 4],
            [2, 9, 10, 2, 7, 9, 2, 3, 7, 7, 4, 9],
            [9, 10, 7, 9, 7, 4, 10, 2, 7, 8, 7, 0, 2, 0, 7],
            [3, 7, 10, 3, 10, 2, 7, 4, 10, 1, 10, 0, 4, 0, 10],
            [1, 10, 2, 8, 7, 4],
            [4, 9, 1, 4, 1, 7, 7, 1, 3],
            [4, 9, 1, 4, 1, 7, 0, 8, 1, 8, 7, 1],
            [4, 0, 3, 7, 4, 3],
            [4, 8, 7],
            [9, 10, 8, 10, 11, 8],
            [3, 0, 9, 3, 9, 11, 11, 9, 10],
            [0, 1, 10, 0, 10, 8, 8, 10, 11],
            [3, 1, 10, 11, 3, 10],
            [1, 2, 11, 1, 11, 9, 9, 11, 8],
            [3, 0, 9, 3, 9, 11, 1, 2, 9, 2, 11, 9],
            [0, 2, 11, 8, 0, 11],
            [3, 2, 11],
            [2, 3, 8, 2, 8, 10, 10, 8, 9],
            [9, 10, 2, 0, 9, 2],
            [2, 3, 8, 2, 8, 10, 0, 1, 8, 1, 10, 8],
            [1, 10, 2],
            [1, 3, 8, 9, 1, 8],
            [0, 9, 1],
            [0, 3, 8],
            []
        ]    
        edgeShifts = np.array([  ## maps edge ID (0-11) to (x,y,z) cell offset and edge ID (0-2)
            [0, 0, 0, 0],   
            [1, 0, 0, 1],
            [0, 1, 0, 0],
            [0, 0, 0, 1],
            [0, 0, 1, 0],
            [1, 0, 1, 1],
            [0, 1, 1, 0],
            [0, 0, 1, 1],
            [0, 0, 0, 2],
            [1, 0, 0, 2],
            [1, 1, 0, 2],
            [0, 1, 0, 2],
            #[9, 9, 9, 9]  ## fake
        ], dtype=np.ubyte)
        nTableFaces = np.array([len(f)/3 for f in triTable], dtype=np.ubyte)
        faceShiftTables = [None]
        for i in range(1,6):
            ## compute lookup table of index: vertexes mapping
            faceTableI = np.zeros((len(triTable), i*3), dtype=np.ubyte)
            faceTableInds = np.argwhere(nTableFaces == i)
            faceTableI[faceTableInds[:,0]] = np.array([triTable[j] for j in faceTableInds])
            faceTableI = faceTableI.reshape((len(triTable), i, 3))
            faceShiftTables.append(edgeShifts[faceTableI])
            
        ## Let's try something different:
        #faceTable = np.empty((256, 5, 3, 4), dtype=np.ubyte)   # (grid cell index, faces, vertexes, edge lookup)
        #for i,f in enumerate(triTable):
            #f = np.array(f + [12] * (15-len(f))).reshape(5,3)
            #faceTable[i] = edgeShifts[f]
        
        
        IsosurfaceDataCache = (faceShiftTables, edgeShifts, edgeTable, nTableFaces)
    else:
        faceShiftTables, edgeShifts, edgeTable, nTableFaces = IsosurfaceDataCache


    
    ## mark everything below the isosurface level
    mask = data < level
    
    ### make eight sub-fields and compute indexes for grid cells
    index = np.zeros([x-1 for x in data.shape], dtype=np.ubyte)
    fields = np.empty((2,2,2), dtype=object)
    slices = [slice(0,-1), slice(1,None)]
    for i in [0,1]:
        for j in [0,1]:
            for k in [0,1]:
                fields[i,j,k] = mask[slices[i], slices[j], slices[k]]
                vertIndex = i - 2*j*i + 3*j + 4*k  ## this is just to match Bourk's vertex numbering scheme
                index += fields[i,j,k] * 2**vertIndex
    
    ### Generate table of edges that have been cut
    cutEdges = np.zeros([x+1 for x in index.shape]+[3], dtype=np.uint32)
    edges = edgeTable[index]
    for i, shift in enumerate(edgeShifts[:12]):        
        slices = [slice(shift[j],cutEdges.shape[j]+(shift[j]-1)) for j in range(3)]
        cutEdges[slices[0], slices[1], slices[2], shift[3]] += edges & 2**i
    
    ## for each cut edge, interpolate to see where exactly the edge is cut and generate vertex positions
    m = cutEdges > 0
    vertexInds = np.argwhere(m)   ## argwhere is slow!
    vertexes = vertexInds[:,:3].astype(np.float32)
    dataFlat = data.reshape(data.shape[0]*data.shape[1]*data.shape[2])
    
    ## re-use the cutEdges array as a lookup table for vertex IDs
    cutEdges[vertexInds[:,0], vertexInds[:,1], vertexInds[:,2], vertexInds[:,3]] = np.arange(vertexInds.shape[0])
    
    for i in [0,1,2]:
        vim = vertexInds[:,3] == i
        vi = vertexInds[vim, :3]
        viFlat = (vi * (np.array(data.strides[:3]) / data.itemsize)[np.newaxis,:]).sum(axis=1)
        v1 = dataFlat[viFlat]
        v2 = dataFlat[viFlat + data.strides[i]/data.itemsize]
        vertexes[vim,i] += (level-v1) / (v2-v1)
    
    ### compute the set of vertex indexes for each face. 
    
    ## This works, but runs a bit slower.
    #cells = np.argwhere((index != 0) & (index != 255))  ## all cells with at least one face
    #cellInds = index[cells[:,0], cells[:,1], cells[:,2]]
    #verts = faceTable[cellInds]
    #mask = verts[...,0,0] != 9
    #verts[...,:3] += cells[:,np.newaxis,np.newaxis,:]  ## we now have indexes into cutEdges
    #verts = verts[mask]
    #faces = cutEdges[verts[...,0], verts[...,1], verts[...,2], verts[...,3]]  ## and these are the vertex indexes we want.
    
    
    ## To allow this to be vectorized efficiently, we count the number of faces in each 
    ## grid cell and handle each group of cells with the same number together.
    ## determine how many faces to assign to each grid cell
    nFaces = nTableFaces[index]
    totFaces = nFaces.sum()
    faces = np.empty((totFaces, 3), dtype=np.uint32)
    ptr = 0
    #import debug
    #p = debug.Profiler('isosurface', disabled=False)
    
    ## this helps speed up an indexing operation later on
    cs = np.array(cutEdges.strides)/cutEdges.itemsize
    cutEdges = cutEdges.flatten()

    ## this, strangely, does not seem to help.
    #ins = np.array(index.strides)/index.itemsize
    #index = index.flatten()

    for i in range(1,6):
        ### expensive:
        #p.mark('1')
        cells = np.argwhere(nFaces == i)  ## all cells which require i faces  (argwhere is expensive)
        #p.mark('2')
        if cells.shape[0] == 0:
            continue
        #cellInds = index[(cells*ins[np.newaxis,:]).sum(axis=1)]
        cellInds = index[cells[:,0], cells[:,1], cells[:,2]]   ## index values of cells to process for this round
        #p.mark('3')
        
        ### expensive:
        verts = faceShiftTables[i][cellInds]
        #p.mark('4')
        verts[...,:3] += cells[:,np.newaxis,np.newaxis,:]  ## we now have indexes into cutEdges
        verts = verts.reshape((verts.shape[0]*i,)+verts.shape[2:])
        #p.mark('5')
        
        ### expensive:
        #print verts.shape
        verts = (verts * cs[np.newaxis, np.newaxis, :]).sum(axis=2)
        #vertInds = cutEdges[verts[...,0], verts[...,1], verts[...,2], verts[...,3]]  ## and these are the vertex indexes we want.
        vertInds = cutEdges[verts]
        #p.mark('6')
        nv = vertInds.shape[0]
        #p.mark('7')
        faces[ptr:ptr+nv] = vertInds #.reshape((nv, 3))
        #p.mark('8')
        ptr += nv
        
    return vertexes, faces


    
def invertQTransform(tr):
    """Return a QTransform that is the inverse of *tr*.
    Rasises an exception if tr is not invertible.
    
    Note that this function is preferred over QTransform.inverted() due to
    bugs in that method. (specifically, Qt has floating-point precision issues
    when determining whether a matrix is invertible)
    """
    if not HAVE_SCIPY:
        inv = tr.inverted()
        if inv[1] is False:
            raise Exception("Transform is not invertible.")
        return inv[0]
    arr = np.array([[tr.m11(), tr.m12(), tr.m13()], [tr.m21(), tr.m22(), tr.m23()], [tr.m31(), tr.m32(), tr.m33()]])
    inv = scipy.linalg.inv(arr)
    return QtGui.QTransform(inv[0,0], inv[0,1], inv[0,2], inv[1,0], inv[1,1], inv[1,2], inv[2,0], inv[2,1])
    
    
def pseudoScatter(data, spacing=None, shuffle=True, bidir=False):
    """
    Used for examining the distribution of values in a set. Produces scattering as in beeswarm or column scatter plots.
    
    Given a list of x-values, construct a set of y-values such that an x,y scatter-plot
    will not have overlapping points (it will look similar to a histogram).
    """
    inds = np.arange(len(data))
    if shuffle:
        np.random.shuffle(inds)
        
    data = data[inds]
    
    if spacing is None:
        spacing = 2.*np.std(data)/len(data)**0.5
    s2 = spacing**2
    
    yvals = np.empty(len(data))
    if len(data) == 0:
        return yvals
    yvals[0] = 0
    for i in range(1,len(data)):
        x = data[i]     # current x value to be placed
        x0 = data[:i]   # all x values already placed
        y0 = yvals[:i]  # all y values already placed
        y = 0
        
        dx = (x0-x)**2  # x-distance to each previous point
        xmask = dx < s2  # exclude anything too far away
        
        if xmask.sum() > 0:
            if bidir:
                dirs = [-1, 1]
            else:
                dirs = [1]
            yopts = []
            for direction in dirs:
                y = 0
                dx2 = dx[xmask]
                dy = (s2 - dx2)**0.5   
                limits = np.empty((2,len(dy)))  # ranges of y-values to exclude
                limits[0] = y0[xmask] - dy
                limits[1] = y0[xmask] + dy    
                while True:
                    # ignore anything below this y-value
                    if direction > 0:
                        mask = limits[1] >= y
                    else:
                        mask = limits[0] <= y
                        
                    limits2 = limits[:,mask]
                    
                    # are we inside an excluded region?
                    mask = (limits2[0] < y) & (limits2[1] > y)
                    if mask.sum() == 0:
                        break
                        
                    if direction > 0:
                        y = limits2[:,mask].max()
                    else:
                        y = limits2[:,mask].min()
                yopts.append(y)
            if bidir:
                y = yopts[0] if -yopts[0] < yopts[1] else yopts[1]
            else:
                y = yopts[0]
        yvals[i] = y
    
    return yvals[np.argsort(inds)]  ## un-shuffle values before returning<|MERGE_RESOLUTION|>--- conflicted
+++ resolved
@@ -965,17 +965,13 @@
         #addr = ctypes.addressof(ctypes.c_char.from_buffer(imgData, 0))
         ## PyQt API for QImage changed between 4.9.3 and 4.9.6 (I don't know exactly which version it was)
         ## So we first attempt the 4.9.6 API, then fall back to 4.9.3
-<<<<<<< HEAD
-        addr = ctypes.c_char.from_buffer(imgData, 0)
-#        img = QtGui.QImage(addr, imgData.shape[1], imgData.shape[0], imgFormat)
-=======
+
         #addr = ctypes.c_char.from_buffer(imgData, 0)
         #try:
             #img = QtGui.QImage(addr, imgData.shape[1], imgData.shape[0], imgFormat)
         #except TypeError:  
             #addr = ctypes.addressof(addr)
             #img = QtGui.QImage(addr, imgData.shape[1], imgData.shape[0], imgFormat)
->>>>>>> e96ad3c4
         try:
             img = QtGui.QImage(imgData.ctypes.data, imgData.shape[1], imgData.shape[0], imgFormat)
         except:
