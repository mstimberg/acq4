--- conflicted
+++ resolved
@@ -50,8 +50,8 @@
         self.mapLayout.splitter.addWidget(self.recolorBtn)
         
         ## scatter plot
-        #self.scatterPlot = ScatterPlotter()
-        #self.scatterPlot.sigPointClicked.connect(self.scatterPointClicked)
+        self.scatterPlot = ScatterPlotter()
+        self.scatterPlot.sigPointClicked.connect(self.scatterPointClicked)
         
         ## setup map DB ctrl
         self.dbCtrl = DBCtrl(self, self.dbIdentity)
@@ -75,8 +75,8 @@
         elems = self.detector.listElements()
         self._elements_ = OrderedDict([
             ('Database', {'type': 'ctrl', 'object': self.dbCtrl, 'size': (200, 200)}),
-            ('Canvas', {'type': 'canvas', 'pos': ('right',), 'size': (400,400), 'allowTransforms': False}),
-            #('Scatter Plot', {'type': 'ctrl', 'object': self.scatterPlot, 'pos': ('below', 'Canvas'), 'size': (400,400)}),
+            ('Scatter Plot', {'type': 'ctrl', 'object': self.scatterPlot, 'pos': ('right',), 'size': (400,400)}),
+            ('Canvas', {'type': 'canvas', 'pos': ('above', 'Scatter Plot'), 'size': (400,400), 'allowTransforms': False, 'hideCtrl': True}),
             #('Maps', {'type': 'ctrl', 'pos': ('bottom', 'Database'), 'size': (200,200), 'object': self.mapDBCtrl}),
             ('Detection Opts', elems['Detection Opts'].setParams(pos=('bottom', 'Database'), size= (200,500))),
             ('File Loader', {'type': 'fileInput', 'size': (200, 200), 'pos': ('top', 'Database'), 'host': self, 'showFileTree': False}),
@@ -144,7 +144,7 @@
     def loadScan(self, fh):
         if fh not in self.scans and fh not in self.seriesScans:
             canvas = self.getElement('Canvas')
-            canvasItem = canvas.addFile(fh)
+            canvasItem = canvas.addFile(fh, separateParams=True)
             #scan = Scan(self, fh, canvasItem)
             #self.scanItems[fh] = scan
             if not isinstance(canvasItem, dict):
@@ -199,15 +199,6 @@
     def storeToDB(self):
         pass
 
-<<<<<<< HEAD
-=======
-    #def getClampFile(self, dh):
-        #try:
-            #return dh['Clamp2.ma']
-        #except:
-            #return dh['Clamp1.ma']
->>>>>>> 736c61db
-
     def scanPointClicked(self, point):
         try:
             QtGui.QApplication.setOverrideCursor(QtGui.QCursor(QtCore.Qt.WaitCursor))
@@ -215,19 +206,7 @@
             plot = self.getElement("Data Plot")
             plot.clear()
             self.selectedSpot = point
-<<<<<<< HEAD
-            
-            #fh = point.data.getClampFile()
             fh = self.dataModel.getClampFile(point.data)
-            #fh = self.getClampFile(point.data)
-            #proto = self.getDataModelClass(point.data)
-            #proto.getClampFile()
-            
-            
-=======
-            #fh = self.getClampFile(point.data)
-            fh = self.dataModel.getClampFile(point.data)
->>>>>>> 736c61db
             self.detector.loadFileRequested(fh)
             #self.dbCtrl.scanSpotClicked(fh)
         finally:
@@ -420,6 +399,8 @@
         
         
         ## update data in Map
+        scan = self.scans[parentDir]
+        scan.updateSpot(fh, events, stats)
         #try:
             #scan = self.scans[parentDir]
         #except KeyError:
@@ -615,11 +596,7 @@
         for spot in self.spots():
             dh = spot.data
             #fh = self.host.getClampFile(dh)
-<<<<<<< HEAD
             fh = self.dataModel.getClampFile(dh)
-=======
-            fh = self.host.dataModel.getClampFile(dh)
->>>>>>> 736c61db
             events, stats = self.host.loadSpotFromDB(dh)
             if stats is None or len(stats) == 0:
                 print "  No data for spot", dh
@@ -661,12 +638,7 @@
             ops = []
             for i in range(len(spots)):
                 spot = spots[i]
-<<<<<<< HEAD
-                #fh = self.host.getClampFile(spot.data)
                 fh = self.dataModel.getClampFile(spot.data)
-=======
-                fh = self.host.dataModel.getClampFile(spot.data)
->>>>>>> 736c61db
                 stats = self.getStats(fh, signal=False)
                 #print "stats:", stats
                 color = self.host.getColor(stats)
@@ -746,10 +718,6 @@
     def getSpot(self, fh):
         if fh not in self.spotDict:
             for s in self.spots():
-<<<<<<< HEAD
-                #self.spotDict[self.host.getClampFile(s.data)] = s
-=======
->>>>>>> 736c61db
                 self.spotDict[self.host.dataModel.getClampFile(s.data)] = s
         return self.spotDict[fh]
     
@@ -891,10 +859,6 @@
             pos = pt.scenePos()
             size = pt.boundingRect().width()
             added = False
-<<<<<<< HEAD
-            #fh = self.host.getClampFile(pt.data)
-=======
->>>>>>> 736c61db
             fh = self.host.dataModel.getClampFile(pt.data)
             for pt2 in self.points:     ## check all previously added points for position match
                 pos2 = pt2[0]
