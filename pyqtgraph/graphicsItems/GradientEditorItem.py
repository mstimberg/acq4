--- conflicted
+++ resolved
@@ -4,14 +4,9 @@
 from .GraphicsObject import GraphicsObject
 from .GraphicsWidget import GraphicsWidget
 import weakref
-<<<<<<< HEAD
-from pyqtgraph.pgcollections import OrderedDict
-from pyqtgraph.colormap import ColorMap
-import pyqtgraph as pg
-=======
 from ..pgcollections import OrderedDict
 from ..colormap import ColorMap
->>>>>>> f4e0f091
+from .. import SpinBox
 
 import numpy as np
 
@@ -949,9 +944,9 @@
         dataVal = value=sliderItem.tickDataValue(tick)
         if dataVal == None:
             dataVal = 0
-        self.fracPosSpin = pg.SpinBox()
+        self.fracPosSpin = SpinBox()
         self.fracPosSpin.setOpts(value=sliderItem.tickValue(tick), bounds=(0.0, 1.0), step=0.01, decimals=2)
-        self.dataPosSpin = pg.SpinBox(value=dataVal)
+        self.dataPosSpin = SpinBox(value=dataVal)
         self.dataPosSpin.setOpts(decimals=3, siPrefix=True)
                 
         l.addWidget(QtGui.QLabel("Position (fractional):"), 0,0)
