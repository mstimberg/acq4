# -*- coding: utf-8 -*-
from PyQt4 import QtCore, QtGui
#from PySide import QtCore, QtGui
from Node import *
#import functions
from advancedTypes import OrderedDict
from TreeWidget import *
from DataTreeWidget import *
import FlowchartTemplate
import FlowchartCtrlTemplate
from Terminal import Terminal
from numpy import ndarray
import library
from debug import printExc
import configfile
import DockArea
import DataTreeWidget
import FlowchartGraphicsView
from lib.util.pyqtgraph.FileDialog import FileDialog

def strDict(d):
    return dict([(str(k), v) for k, v in d.iteritems()])


def toposort(deps, nodes=None, seen=None, stack=None, depth=0):
    """Topological sort. Arguments are:
      deps    dictionary describing dependencies where a:[b,c] means "a depends on b and c"
      nodes   optional, specifies list of starting nodes (these should be the nodes 
              which are not depended on by any other nodes) 
    """
    
    if nodes is None:
        ## run through deps to find nodes that are not depended upon
        rem = set()
        for dep in deps.itervalues():
            rem |= set(dep)
        nodes = set(deps.keys()) - rem
    if seen is None:
        seen = set()
        stack = []
    sorted = []
    #print "  "*depth, "Starting from", nodes
    for n in nodes:
        if n in stack:
            raise Exception("Cyclic dependency detected", stack + [n])
        if n in seen:
            continue
        seen.add(n)
        #print "  "*depth, "  descending into", n, deps[n]
        sorted.extend( toposort(deps, deps[n], seen, stack+[n], depth=depth+1))
        #print "  "*depth, "  Added", n
        sorted.append(n)
        #print "  "*depth, "  ", sorted
    return sorted
        

class Flowchart(Node):
    
    sigFileLoaded = QtCore.Signal(object)
    
    
    #sigOutputChanged = QtCore.Signal() ## inherited from Node
    sigChartLoaded = QtCore.Signal()
    sigStateChanged = QtCore.Signal()
    
    def __init__(self, terminals=None, name=None, filePath=None):
        if name is None:
            name = "Flowchart"
        if terminals is None:
            terminals = {}
        self.filePath = filePath
        Node.__init__(self, name)  ## create node without terminals; we'll add these later
        
        self.inputWasSet = False  ## flag allows detection of changes in the absence of input change.
        self._nodes = {}
        #self.connects = []
        self._chartGraphicsItem = FlowchartGraphicsItem(self)
        self._widget = None
        self._scene = None
        self.processing = False ## flag that prevents recursive node updates
        
        self.inputNode = Node('Input')
        self.outputNode = Node('Output')
        self.addNode(self.inputNode, 'Input', [-150, 0])
        self.addNode(self.outputNode, 'Output', [300, 0])
            
        #QtCore.QObject.connect(self.outputNode, QtCore.SIGNAL('outputChanged'), self.outputChanged)
        self.outputNode.sigOutputChanged.connect(self.outputChanged)
        #QtCore.QObject.connect(self.outputNode, QtCore.SIGNAL('terminalRenamed'), self.internalTerminalRenamed)
        self.outputNode.sigTerminalRenamed.connect(self.internalTerminalRenamed)
        #QtCore.QObject.connect(self.inputNode, QtCore.SIGNAL('terminalRenamed'), self.internalTerminalRenamed)
        self.inputNode.sigTerminalRenamed.connect(self.internalTerminalRenamed)
        
            
        for name, opts in terminals.iteritems():
            self.addTerminal(name, **opts)
      
    def setInput(self, **args):
        #print "setInput", args
        #Node.setInput(self, **args)
        #print "  ....."
        self.inputWasSet = True
        self.inputNode.setOutput(**args)
        
    def outputChanged(self):
        self.widget().outputChanged(self.outputNode.inputValues())
        self.sigOutputChanged.emit(self)
        
    def output(self):
        return self.outputNode.inputValues()
        
    def nodes(self):
        return self._nodes
        
    def addTerminal(self, name, **opts):
        term = Node.addTerminal(self, name, **opts)
        name = term.name()
        if opts['io'] == 'in':  ## inputs to the flowchart become outputs on the input node
            opts['io'] = 'out'
            opts['multi'] = False
            term2 = self.inputNode.addTerminal(name, **opts)
        else:
            opts['io'] = 'in'
            #opts['multi'] = False
            term2 = self.outputNode.addTerminal(name, **opts)
        return term

    def removeTerminal(self, name):
        #print "remove:", name
        term = self[name]
        inTerm = self.internalTerminal(term)
        Node.removeTerminal(self, name)
        inTerm.node().removeTerminal(inTerm.name())
        
    def internalTerminalRenamed(self, term, oldName):
        self[oldName].rename(term.name())
        
    def terminalRenamed(self, term, oldName):
        newName = term.name()
        #print "flowchart rename", newName, oldName
        #print self.terminals
        Node.terminalRenamed(self, self[oldName], oldName)
        #print self.terminals
        for n in [self.inputNode, self.outputNode]:
            if oldName in n.terminals:
                n[oldName].rename(newName)

    def createNode(self, nodeType, name=None, pos=None):
        if name is None:
            n = 0
            while True:
                name = "%s.%d" % (nodeType, n)
                if name not in self._nodes:
                    break
                n += 1
                
        node = library.NODE_LIST[nodeType](name)
        self.addNode(node, name, pos)
        return node
        
    def addNode(self, node, name, pos=None):
        if pos is None:
            pos = [0, 0]
        if type(pos) in [QtCore.QPoint, QtCore.QPointF]:
            pos = [pos.x(), pos.y()]
        item = node.graphicsItem()
        item.setParentItem(self.chartGraphicsItem())
        item.moveBy(*pos)
        self._nodes[name] = node
        self.widget().addNode(node)
        #QtCore.QObject.connect(node, QtCore.SIGNAL('closed'), self.nodeClosed)
        node.sigClosed.connect(self.nodeClosed)
        #QtCore.QObject.connect(node, QtCore.SIGNAL('renamed'), self.nodeRenamed)
        node.sigRenamed.connect(self.nodeRenamed)
        #QtCore.QObject.connect(node, QtCore.SIGNAL('outputChanged'), self.nodeOutputChanged)
        node.sigOutputChanged.connect(self.nodeOutputChanged)
        
    def removeNode(self, node):
        node.close()
        
    def nodeClosed(self, node):
        del self._nodes[node.name()]
        self.widget().removeNode(node)
        #QtCore.QObject.disconnect(node, QtCore.SIGNAL('closed'), self.nodeClosed)
        node.sigClosed.disconnect(self.nodeClosed)
        #QtCore.QObject.disconnect(node, QtCore.SIGNAL('renamed'), self.nodeRenamed)
        node.sigRenamed.disconnect(self.nodeRenamed)
        #QtCore.QObject.disconnect(node, QtCore.SIGNAL('outputChanged'), self.nodeOutputChanged)
        node.sigOutputChanged.disconnect(self.nodeOutputChanged)
        
    def nodeRenamed(self, node, oldName):
        del self._nodes[oldName]
        self._nodes[node.name()] = node
        self.widget().nodeRenamed(node, oldName)
        
    def arrangeNodes(self):
        pass
        
    def internalTerminal(self, term):
        """If the terminal belongs to the external Node, return the corresponding internal terminal"""
        if term.node() is self:
            if term.isInput():
                return self.inputNode[term.name()]
            else:
                return self.outputNode[term.name()]
        else:
            return term
        
<<<<<<< HEAD
    def connect_terminals(self, term1, term2):
=======
    def connectTerminals(self, term1, term2):
>>>>>>> 916884ef
        """Connect two terminals together within this flowchart."""
        term1 = self.internalTerminal(term1)
        term2 = self.internalTerminal(term2)
        term1.connectTo(term2)
        
        
    def process(self, **args):
        data = {}  ## Stores terminal:value pairs
        
        ## determine order of operations
        ## order should look like [('p', node1), ('p', node2), ('d', terminal1), ...] 
        ## Each tuple specifies either (p)rocess this node or (d)elete the result from this terminal
        order = self.processOrder()
        #print "ORDER:", order
        
        ## Record inputs given to process()
        for n, t in self.inputNode.outputs().iteritems():
            if n not in args:
                raise Exception("Parameter %s required to process this chart." % n)
            data[t] = args[n]
        
        ret = {}
            
        ## process all in order
        for c, arg in order:
            
            if c == 'p':     ## Process a single node
                #print "===> process:", arg
                node = arg
                if node is self.inputNode:
                    continue  ## input node has already been processed.
                
                            
                ## get input and output terminals for this node
                outs = node.outputs().values()
                ins = node.inputs().values()
                
                ## construct input value dictionary
                args = {}
                for inp in ins:
                    inputs = inp.inputTerminals()
                    if len(inputs) == 0:
                        continue
                    if inp.isMultiValue():  ## multi-input terminals require a dict of all inputs
                        args[inp.name()] = dict([(i, data[i]) for i in inputs])
                    else:                   ## single-inputs terminals only need the single input value available
                        args[inp.name()] = data[inputs[0]]  
                        
                if node is self.outputNode:
                    ret = args  ## we now have the return value, but must keep processing in case there are other endpoint nodes in the chart
                else:
                    try:
                        if node.isBypassed():
                            result = node.processBypassed(args)
                        else:
                            result = node.process(display=False, **args)
                    except:
                        print "Error processing node %s. Args are: %s" % (str(node), str(args))
                        raise
                    for out in outs:
                        #print "    Output:", out, out.name()
                        #print out.name()
                        try:
                            data[out] = result[out.name()]
                        except:
                            print out, out.name()
                            raise
            elif c == 'd':   ## delete a terminal result (no longer needed; may be holding a lot of memory)
                #print "===> delete", arg
                if arg in data:
                    del data[arg]

        return ret
        
    def processOrder(self):
        """Return the order of operations required to process this chart.
        The order returned should look like [('p', node1), ('p', node2), ('d', terminal1), ...] 
        where each tuple specifies either (p)rocess this node or (d)elete the result from this terminal
        """
        
        ## first collect list of nodes/terminals and their dependencies
        deps = {}
        tdeps = {}   ## {terminal: [nodes that depend on terminal]}
        for name, node in self._nodes.iteritems():
            deps[node] = node.dependentNodes()
            for t in node.outputs().itervalues():
                tdeps[t] = t.dependentNodes()
            
        #print "DEPS:", deps
        ## determine correct node-processing order
        #deps[self] = []
        order = toposort(deps)
        #print "ORDER1:", order
        
        ## construct list of operations
        ops = [('p', n) for n in order]
        
        ## determine when it is safe to delete terminal values
        dels = []
        for t, nodes in tdeps.iteritems():
            lastInd = 0
            lastNode = None
            for n in nodes:  ## determine which node is the last to be processed according to order
                if n is self:
                    lastInd = None
                    break
                else:
                    try:
                        ind = order.index(n)
                    except ValueError:
                        continue
                if lastNode is None or ind > lastInd:
                    lastNode = n
                    lastInd = ind
            #tdeps[t] = lastNode
            if lastInd is not None:
                dels.append((lastInd+1, t))
        dels.sort(lambda a,b: cmp(b[0], a[0]))
        for i, t in dels:
            ops.insert(i, ('d', t))
            
        return ops
        
        
    def nodeOutputChanged(self, startNode):
        """Triggered when a node's output values have changed. (NOT called during process())
        Propagates new data forward through network."""
        ## first collect list of nodes/terminals and their dependencies
        
        if self.processing:
            return
        self.processing = True
        try:
            deps = {}
            for name, node in self._nodes.iteritems():
                deps[node] = []
                for t in node.outputs().itervalues():
                    deps[node].extend(t.dependentNodes())
            
            ## determine order of updates 
            order = toposort(deps, nodes=[startNode])
            order.reverse()
            
            ## keep track of terminals that have been updated
            terms = set(startNode.outputs().values())
            
            #print "======= Updating", startNode
            #print "Order:", order
            for node in order[1:]:
                #print "Processing node", node
                for term in node.inputs().values():
                    #print "  checking terminal", term
                    deps = term.connections().keys()
                    update = False
                    for d in deps:
                        if d in terms:
                            #print "    ..input", d, "changed"
                            update = True
                            term.inputChanged(d, process=False)
                    if update:
                        #print "  processing.."
                        node.update()
                        terms |= set(node.outputs().values())
                    
        finally:
            self.processing = False
            if self.inputWasSet:
                self.inputWasSet = False
            else:
                self.sigStateChanged.emit()
        
        

    def chartGraphicsItem(self):
        """Return the graphicsItem which displays the internals of this flowchart.
        (graphicsItem() still returns the external-view item)"""
        return self._chartGraphicsItem
        
    def widget(self):
        if self._widget is None:
            self._widget = FlowchartCtrlWidget(self)
            self.scene = self._widget.scene()
            #self._scene = QtGui.QGraphicsScene()
            #self._widget.setScene(self._scene)
            self.scene.addItem(self.chartGraphicsItem())
        return self._widget

    def listConnections(self):
        conn = set()
        for n in self._nodes.itervalues():
            terms = n.outputs()
            for n, t in terms.iteritems():
                for c in t.connections():
                    conn.add((t, c))
        return conn

    def saveState(self):
        state = Node.saveState(self)
        state['nodes'] = []
        state['connects'] = []
        state['terminals'] = self.saveTerminals()
        
        for name, node in self._nodes.iteritems():
            cls = type(node)
            if hasattr(cls, 'nodeName'):
                clsName = cls.nodeName
                pos = node.graphicsItem().pos()
                ns = {'class': clsName, 'name': name, 'pos': (pos.x(), pos.y()), 'state': node.saveState()}
                state['nodes'].append(ns)
            
        conn = self.listConnections()
        for a, b in conn:
            state['connects'].append((a.node().name(), a.name(), b.node().name(), b.name()))
            
        state['inputNode'] = self.inputNode.saveState()
        state['outputNode'] = self.outputNode.saveState()
        
        return state
        
    def restoreState(self, state, clear=False):
        if clear:
            self.clear()
        Node.restoreState(self, state)
        nodes = state['nodes']
        nodes.sort(lambda a, b: cmp(a['pos'][0], b['pos'][0]))
        for n in nodes:
            if n['name'] in self._nodes:
                self._nodes[n['name']].moveBy(*n['pos'])
                continue
            try:
                node = self.createNode(n['class'], name=n['name'])
                node.restoreState(n['state'])
            except:
                printExc("Error creating node %s: (continuing anyway)" % n['name'])
            #node.graphicsItem().moveBy(*n['pos'])
            
        self.inputNode.restoreState(state.get('inputNode', {}))
        self.outputNode.restoreState(state.get('outputNode', {}))
            
        #self.restoreTerminals(state['terminals'])
        for n1, t1, n2, t2 in state['connects']:
            try:
<<<<<<< HEAD
                self.connect_terminals(self._nodes[n1][t1], self._nodes[n2][t2])
=======
                self.connectTerminals(self._nodes[n1][t1], self._nodes[n2][t2])
>>>>>>> 916884ef
            except:
                print self._nodes[n1].terminals
                print self._nodes[n2].terminals
                printExc("Error connecting terminals %s.%s - %s.%s:" % (n1, t1, n2, t2))
                
        self.sigChartLoaded.emit()
            
    def loadFile(self, fileName=None, startDir=None):
        if fileName is None:
            if startDir is None:
                startDir = self.filePath
            if startDir is None:
                startDir = '.'
            self.fileDialog = FileDialog(None, "Load Flowchart..", startDir, "Flowchart (*.fc)")
            #self.fileDialog.setFileMode(QtGui.QFileDialog.AnyFile)
            #self.fileDialog.setAcceptMode(QtGui.QFileDialog.AcceptSave) 
            self.fileDialog.show()
            self.fileDialog.fileSelected.connect(self.loadFile)
            return
            ## NOTE: was previously using a real widget for the file dialog's parent, but this caused weird mouse event bugs..
            #fileName = QtGui.QFileDialog.getOpenFileName(None, "Load Flowchart..", startDir, "Flowchart (*.fc)")
        fileName = str(fileName)
        state = configfile.readConfigFile(fileName)
        self.restoreState(state, clear=True)
        #self.emit(QtCore.SIGNAL('fileLoaded'), fileName)
        self.sigFileLoaded.emit(fileName)
        
    def saveFile(self, fileName=None, startDir=None, suggestedFileName='flowchart.fc'):
        if fileName is None:
            if startDir is None:
                startDir = self.filePath
            if startDir is None:
                startDir = '.'
            self.fileDialog = FileDialog(None, "Save Flowchart..", startDir, "Flowchart (*.fc)")
            #self.fileDialog.setFileMode(QtGui.QFileDialog.AnyFile)
            self.fileDialog.setAcceptMode(QtGui.QFileDialog.AcceptSave) 
            #self.fileDialog.setDirectory(startDir)
            self.fileDialog.show()
            self.fileDialog.fileSelected.connect(self.saveFile)
            return
            #fileName = QtGui.QFileDialog.getSaveFileName(None, "Save Flowchart..", startDir, "Flowchart (*.fc)")
        configfile.writeConfigFile(self.saveState(), fileName)

    def clear(self):
        for n in self._nodes.values():
            if n is self.inputNode or n is self.outputNode:
                continue
            n.close()  ## calls self.nodeClosed(n) by signal
        #self.clearTerminals()
        self.widget().clear()
        
    def clearTerminals(self):
        Node.clearTerminals(self)
        self.inputNode.clearTerminals()
        self.outputNode.clearTerminals()

class FlowchartGraphicsItem(QtGui.QGraphicsItem):
    def __init__(self, chart):
        QtGui.QGraphicsItem.__init__(self)
        self.chart = chart
        self.updateTerminals()
        
    def updateTerminals(self):
        self.terminals = {}
        bounds = self.boundingRect()
        inp = self.chart.inputs()
        dy = bounds.height() / (len(inp)+1)
        y = dy
        for n, t in inp.iteritems():
            item = t.graphicsItem()
            self.terminals[n] = item
            item.setParentItem(self)
            item.setAnchor(bounds.width(), y)
            y += dy
        out = self.chart.outputs()
        dy = bounds.height() / (len(out)+1)
        y = dy
        for n, t in out.iteritems():
            item = t.graphicsItem()
            self.terminals[n] = item
            item.setParentItem(self)
            item.setAnchor(0, y)
            y += dy
        
    def boundingRect(self):
        return QtCore.QRectF()
        
    def paint(self, p, *args):
        pass
        #p.drawRect(self.boundingRect())
    

class FlowchartCtrlWidget(QtGui.QWidget):
    def __init__(self, chart):
        self.items = {}
        #self.loadDir = loadDir  ## where to look initially for chart files
        self.currentFileName = None
        QtGui.QWidget.__init__(self)
        self.chart = chart
        self.ui = FlowchartCtrlTemplate.Ui_Form()
        self.ui.setupUi(self)
        self.ui.ctrlList.setColumnCount(2)
        self.ui.ctrlList.setColumnWidth(0, 200)
        self.ui.ctrlList.setColumnWidth(1, 10)
        self.ui.ctrlList.setVerticalScrollMode(self.ui.ctrlList.ScrollPerPixel)
        self.ui.ctrlList.setHorizontalScrollBarPolicy(QtCore.Qt.ScrollBarAlwaysOff)
        
        self.chartWidget = FlowchartWidget(chart, self)
        self.cwWin = QtGui.QMainWindow()
        self.cwWin.setWindowTitle('Flowchart')
        self.cwWin.resize(1000,800)
        self.cwWin.setCentralWidget(self.chartWidget)
        
        self.ui.ctrlList.itemChanged.connect(self.itemChanged)
        self.ui.loadBtn.clicked.connect(self.loadClicked)
        self.ui.saveBtn.clicked.connect(self.saveClicked)
        self.ui.saveAsBtn.clicked.connect(self.saveAsClicked)
        self.ui.showChartBtn.toggled.connect(self.chartToggled)
        self.chart.sigFileLoaded.connect(self.setCurrentFile)
        self.ui.reloadBtn.clicked.connect(self.reloadClicked)
        
    
        
    def resizeEvent(self, ev):
        QtGui.QWidget.resizeEvent(self, ev)
        self.ui.ctrlList.setColumnWidth(0, self.ui.ctrlList.viewport().width()-20)
        
    def chartToggled(self, b):
        if b:
            self.cwWin.show()
        else:
            self.cwWin.hide()

    def reloadClicked(self):
        try:
            self.chartWidget.reloadLibrary()
            self.ui.reloadBtn.success("Reloaded.")
        except:
            self.ui.reloadBtn.success("Error.")
            raise
            
            
    def loadClicked(self):
        newFile = self.chart.loadFile()
        #self.setCurrentFile(newFile)
        
    def saveClicked(self):
        if self.currentFileName is None:
            self.saveAsClicked()
        else:
            try:
                self.chart.saveFile(self.currentFileName)
                self.ui.saveBtn.success("Saved.")
            except:
                self.ui.saveBtn.failure("Error")
                raise
        
    def saveAsClicked(self):
        try:
            if self.currentFileName is None:
                newFile = self.chart.saveFile()
            else:
                newFile = self.chart.saveFile(suggestedFileName=self.currentFileName)
            self.ui.saveAsBtn.success("Saved.")
        except:
            self.ui.saveBtn.failure("Error")
            raise
            
        self.setCurrentFile(newFile)
            
    def setCurrentFile(self, fileName):
        self.currentFileName = fileName
        if fileName is None:
            self.ui.fileNameLabel.setText("<b>[ new ]</b>")
        else:
            self.ui.fileNameLabel.setText("<b>%s</b>" % os.path.split(self.currentFileName)[1])

    def itemChanged(self, *args):
        pass
    
    def scene(self):
        return self.chartWidget.scene()

    def nodeRenamed(self, node, oldName):
        self.items[node].setText(0, node.name())

    def addNode(self, node):
        ctrl = node.ctrlWidget()
        #if ctrl is None:
            #return
        item = QtGui.QTreeWidgetItem([node.name(), '', ''])
        self.ui.ctrlList.addTopLevelItem(item)
        byp = QtGui.QPushButton('X')
        byp.setCheckable(True)
        byp.setFixedWidth(20)
        item.bypassBtn = byp
        self.ui.ctrlList.setItemWidget(item, 1, byp)
        byp.node = node
        node.bypassButton = byp
        byp.setChecked(node.isBypassed())
        byp.clicked.connect(self.bypassClicked)
        
        if ctrl is not None:
            item2 = QtGui.QTreeWidgetItem()
            item.addChild(item2)
            self.ui.ctrlList.setItemWidget(item2, 0, ctrl)
            
        self.items[node] = item
        
    def removeNode(self, node):
        if node in self.items:
            item = self.items[node]
            #self.disconnect(item.bypassBtn, QtCore.SIGNAL('clicked()'), self.bypassClicked)
            item.bypassBtn.clicked.disconnect(self.bypassClicked)
            self.ui.ctrlList.removeTopLevelItem(item)
            
    def bypassClicked(self):
        btn = QtCore.QObject.sender(self)
        btn.node.bypass(btn.isChecked())
            
    def chartWidget(self):
        return self.chartWidget

    def outputChanged(self, data):
        pass
        #self.ui.outputTree.setData(data, hideRoot=True)

    def clear(self):
        self.chartWidget.clear()
        
    def select(self, node):
        item = self.items[node]
        self.ui.ctrlList.setCurrentItem(item)

class FlowchartWidget(DockArea.DockArea):
    """Includes the actual graphical flowchart and debugging interface"""
    def __init__(self, chart, ctrl):
        #QtGui.QWidget.__init__(self)
        DockArea.DockArea.__init__(self)
        self.chart = chart
        self.ctrl = ctrl
        self.hoverItem = None
        #self.setMinimumWidth(250)
        #self.setSizePolicy(QtGui.QSizePolicy(QtGui.QSizePolicy.Preferred, QtGui.QSizePolicy.Expanding))
        
        #self.ui = FlowchartTemplate.Ui_Form()
        #self.ui.setupUi(self)
        
        ## build user interface (it was easier to do it here than via developer)
        self.view = FlowchartGraphicsView.FlowchartGraphicsView()
        self.viewDock = DockArea.Dock('view', size=(1000,600))
        self.viewDock.addWidget(self.view)
        self.viewDock.hideTitleBar()
        self.addDock(self.viewDock)
    

        self.hoverText = QtGui.QTextEdit()
        self.hoverText.setReadOnly(True)
        self.hoverDock = DockArea.Dock('Hover Info', size=(1000,20))
        self.hoverDock.addWidget(self.hoverText)
        self.addDock(self.hoverDock, 'bottom')

        self.selInfo = QtGui.QWidget()
        self.selInfoLayout = QtGui.QGridLayout()
        self.selInfo.setLayout(self.selInfoLayout)
        self.selDescLabel = QtGui.QLabel()
        self.selNameLabel = QtGui.QLabel()
        self.selDescLabel.setWordWrap(True)
        self.selectedTree = DataTreeWidget.DataTreeWidget()
        #self.selectedTree.setHorizontalScrollBarPolicy(QtCore.Qt.ScrollBarAsNeeded)
        #self.selInfoLayout.addWidget(self.selNameLabel)
        self.selInfoLayout.addWidget(self.selDescLabel)
        self.selInfoLayout.addWidget(self.selectedTree)
        self.selDock = DockArea.Dock('Selected Node', size=(1000,200))
        self.selDock.addWidget(self.selInfo)
        self.addDock(self.selDock, 'bottom')
        

        self._scene = QtGui.QGraphicsScene()
        self.view.setScene(self._scene)
        
        self.buildMenu()
        #self.ui.addNodeBtn.mouseReleaseEvent = self.addNodeBtnReleased
            
        self._scene.selectionChanged.connect(self.selectionChanged)
        self.view.sigHoverOver.connect(self.hoverOver)
        self.view.sigClicked.connect(self.showViewMenu)
        
    def reloadLibrary(self):
        #QtCore.QObject.disconnect(self.nodeMenu, QtCore.SIGNAL('triggered(QAction*)'), self.nodeMenuTriggered)
        self.nodeMenu.triggered.disconnect(self.nodeMenuTriggered)
        self.nodeMenu = None
        self.subMenus = []
        library.loadLibrary(reloadLibs=True)
        self.buildMenu()
        
    def buildMenu(self):
        self.nodeMenu = QtGui.QMenu()
        self.subMenus = []
        for section, nodes in library.NODE_TREE.iteritems():
            menu = QtGui.QMenu(section)
            self.nodeMenu.addMenu(menu)
            for name in nodes:
                act = menu.addAction(name)
                act.nodeType = name
            self.subMenus.append(menu)
        self.nodeMenu.triggered.connect(self.nodeMenuTriggered)
    
    def showViewMenu(self, ev):
        #QtGui.QPushButton.mouseReleaseEvent(self.ui.addNodeBtn, ev)
        if ev.button() == QtCore.Qt.RightButton:
            self.menuPos = self.view.mapToScene(ev.pos())
            self.nodeMenu.popup(ev.globalPos())

    def scene(self):
        return self._scene

    def nodeMenuTriggered(self, action):
        nodeType = action.nodeType
        self.chart.createNode(nodeType, pos=self.menuPos)


    def selectionChanged(self):
        items = self._scene.selectedItems()
        if len(items) == 0:
            data = None
        else:
            item = items[0]
            if hasattr(item, 'node') and isinstance(item.node, Node):
                n = item.node
                self.ctrl.select(n)
                data = {'outputs': n.outputValues(), 'inputs': n.inputValues()}
                self.selNameLabel.setText(n.name())
                if hasattr(n, 'nodeName'):
                    self.selDescLabel.setText("<b>%s</b>: %s" % (n.nodeName, n.__class__.__doc__))
                else:
                    self.selDescLabel.setText("")
                if n.exception is not None:
                    data['exception'] = n.exception
            else:
                data = None
        self.selectedTree.setData(data, hideRoot=True)

    def hoverOver(self, items):
        term = None
        for item in items:
            if item is self.hoverItem:
                return
            self.hoverItem = item
            if hasattr(item, 'term') and isinstance(item.term, Terminal):
                term = item.term
                break
        if term is None:
            self.hoverText.setPlainText("")
        else:
            val = term.value()
            if isinstance(val, ndarray):
                val = "%s %s %s" % (type(val).__name__, str(val.shape), str(val.dtype))
            else:
                val = str(val)
                if len(val) > 400:
                    val = val[:400] + "..."
            self.hoverText.setPlainText("%s.%s = %s" % (term.node().name(), term.name(), val))
            #self.hoverLabel.setCursorPosition(0)

    

    def clear(self):
        #self.outputTree.setData(None)
        self.selectedTree.setData(None)
        self.hoverText.setPlainText('')
        self.selNameLabel.setText('')
        self.selDescLabel.setText('')
        
        
class FlowchartNode(Node):
    pass
<|MERGE_RESOLUTION|>--- conflicted
+++ resolved
@@ -206,11 +206,7 @@
         else:
             return term
         
-<<<<<<< HEAD
-    def connect_terminals(self, term1, term2):
-=======
     def connectTerminals(self, term1, term2):
->>>>>>> 916884ef
         """Connect two terminals together within this flowchart."""
         term1 = self.internalTerminal(term1)
         term2 = self.internalTerminal(term2)
@@ -453,11 +449,7 @@
         #self.restoreTerminals(state['terminals'])
         for n1, t1, n2, t2 in state['connects']:
             try:
-<<<<<<< HEAD
-                self.connect_terminals(self._nodes[n1][t1], self._nodes[n2][t2])
-=======
                 self.connectTerminals(self._nodes[n1][t1], self._nodes[n2][t2])
->>>>>>> 916884ef
             except:
                 print self._nodes[n1].terminals
                 print self._nodes[n2].terminals
