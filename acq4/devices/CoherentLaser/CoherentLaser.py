--- conflicted
+++ resolved
@@ -97,21 +97,6 @@
         return CoherentTask(self, cmd, parentTask)
         
 class CoherentTask(LaserTask):
-<<<<<<< HEAD
-    def start(self):
-        self.shutterOpened = self.dev.getShutter()
-        if not self.shutterOpened:
-            self.dev.openShutter()
-            time.sleep(2.0)  ## opening the shutter causes momentary power drop; give laser time to recover
-                             ## Note: It is recommended to keep the laser's shutter open rather than
-                             ## rely on this to open it for you.
-        LaserTask.start(self)
-        
-    def stop(self, abort):
-        if not self.shutterOpened:
-            self.dev.closeShutter()
-        LaserTask.stop(self, abort)
-=======
     pass
     # This is disabled--internal shutter in coherent laser should NOT be used by ACQ4; use a separate shutter.
     #
@@ -128,7 +113,6 @@
     #     if not self.shutterOpened:
     #         self.dev.closeShutter()
     #     LaserTask.stop(self, abort)
->>>>>>> 87f5d042
         
 class CoherentThread(Thread):
 
