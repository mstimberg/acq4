--- conflicted
+++ resolved
@@ -42,11 +42,9 @@
 
 #l1 = QtGui.QGraphicsLineItem(0, 2, 2, 3)
 #l1.setPen(QtGui.QPen(QtGui.QColor(255,0,0)))
-<<<<<<< HEAD
-l2 = InfiniteLine(pw, 1.5, 90)
-=======
+
 l2 = InfiniteLine(pw2, 1.5, 90)
->>>>>>> 45dae51c
+
 #l3 = InfiniteLine(pw, [1.5, 1.5], 45)
 #pw.addItem(l1)
 pw2.addItem(l2)
@@ -76,13 +74,10 @@
 pw.autoRange()
 
 t = QtCore.QTimer()
-<<<<<<< HEAD
-#QtCore.QObject.connect(t, QtCore.SIGNAL('timeout()'), updateData)
-t.start(50)
-=======
+
 QtCore.QObject.connect(t, QtCore.SIGNAL('timeout()'), updateData)
 #t.start(50)
->>>>>>> 45dae51c
+
 
 for i in range(0, 5):
     for j in range(0, 3):
