--- conflicted
+++ resolved
@@ -71,11 +71,7 @@
             #('Scatter Plot', {'type': 'ctrl', 'object': self.scatterPlot, 'pos': ('below', 'Canvas'), 'size': (400,400)}),
             #('Maps', {'type': 'ctrl', 'pos': ('bottom', 'Database'), 'size': (200,200), 'object': self.mapDBCtrl}),
             ('Detection Opts', elems['Detection Opts'].setParams(pos=('bottom', 'Database'), size= (200,500))),
-<<<<<<< HEAD
-            ('File Loader', {'type': 'fileInput', 'size': (200, 200), 'pos': ('top', 'Database'), 'host': self, 'showFileTree':False}),
-=======
             ('File Loader', {'type': 'fileInput', 'size': (200, 200), 'pos': ('top', 'Database'), 'host': self, 'showFileTree': False}),
->>>>>>> c32af824
             ('Data Plot', elems['Data Plot'].setParams(pos=('bottom', 'Canvas'), size=(800,200))),
             ('Filter Plot', elems['Filter Plot'].setParams(pos=('bottom', 'Data Plot'), size=(800,200))),
             ('Output Table', elems['Output Table'].setParams(pos=('below', 'Filter Plot'), size=(800,200))),
@@ -140,43 +136,41 @@
     def loadScan(self, fh):
         if fh not in self.scans and fh not in self.seriesScans:
             canvas = self.getElement('Canvas')
-            scan = canvas.addFile(fh)
+            canvasItem = canvas.addFile(fh)
+            #scan = Scan(self, fh, canvasItem)
             #self.scanItems[fh] = scan
-<<<<<<< HEAD
-            if not isinstance(scan, dict):
-                self.scans[fh] = Scan(self, fh, scan.item)
-                node = QtGui.QTreeWidgetItem([self.scans[fh].name()])
-                node.scan = self.scans[fh]
-                self.dbCtrl.scanTree.addTopLevelItem(node)
-                scan.item.sigPointClicked.connect(self.scanPointClicked)
+            if not isinstance(canvasItem, dict):
+                scan = Scan(self, fh, canvasItem)
+                self.scans[fh] = scan
+                #node = QtGui.QTreeWidgetItem([scan.name()])
+                #node.scan = scan
+                #self.dbCtrl.scanTree.addTopLevelItem(node)
+                canvasItem.item.sigPointClicked.connect(self.scanPointClicked)
+                #scan.item.sigPointClicked.connect(self.scanPointClicked)
+                
                 #canvasItem.item.sigPointClicked.connect(self.scanPointClicked)
-                #self.scatterPlot.addScan(self.scans[fh])
+                #self.scatterPlot.addScan(scan)
+                self.dbCtrl.scanLoaded(scan)
                 return self.scans[fh]
             else:
                 self.seriesScans[fh] = {}
-                pNode = QtGui.QTreeWidgetItem(self.dbCtrl.scanTree, [fh.shortName()])
-                pNode.setFlags((pNode.flags() | QtCore.Qt.ItemIsUserCheckable | QtCore.Qt.ItemIsDragEnabled) & ~QtCore.Qt.ItemIsDropEnabled)
-                pNode.setCheckState(0, QtCore.Qt.Checked)
+                #pNode = QtGui.QTreeWidgetItem(self.dbCtrl.scanTree, [fh.shortName()])
+                #pNode.setFlags((pNode.flags() | QtCore.Qt.ItemIsUserCheckable | QtCore.Qt.ItemIsDragEnabled) & ~QtCore.Qt.ItemIsDropEnabled)
+                #pNode.setCheckState(0, QtCore.Qt.Checked)
                 #self.dbCtrl.scanTree.addTopLevelItem(QtGui.QTreeWidgetItem(fh.shortName()))
-                for k in scan.keys():
-                    self.seriesScans[fh][k] = Scan(self, fh, scan[k].item, name=k)
-                    scan[k].item.sigPointClicked.connect(self.scanPointClicked)
-                    node = QtGui.QTreeWidgetItem(pNode, [k])
-                    node.setFlags((node.flags() | QtCore.Qt.ItemIsUserCheckable | QtCore.Qt.ItemIsDragEnabled) & ~QtCore.Qt.ItemIsDropEnabled)
-                    node.setCheckState(0, QtCore.Qt.Checked)
-                    node.scan = self.seriesScans[fh][k]
-                    #self.scatterPlot.addScan(self.seriesScans[fh][k])
+                for k in canvasItem.keys():
+                    scan = Scan(self, fh, canvasItem[k], name=k)
+                    self.seriesScans[fh][k] = scan
+                    #scan[k].item.sigPointClicked.connect(self.scanPointClicked)
+                    canvasItem[k].item.sigPointClicked.connect(self.scanPointClicked)
+                    #node = QtGui.QTreeWidgetItem(pNode, [k])
+                    #node.setFlags((node.flags() | QtCore.Qt.ItemIsUserCheckable | QtCore.Qt.ItemIsDragEnabled) & ~QtCore.Qt.ItemIsDropEnabled)
+                    #node.setCheckState(0, QtCore.Qt.Checked)
+                    #node.scan = self.seriesScans[fh][k]
+                    #self.scatterPlot.addScan(scan[k])
+                    self.dbCtrl.scanLoaded(scan)
                 return self.seriesScans[fh]
-        
-=======
-            scan = Scan(self, fh, canvasItem)
-            self.scans[fh] = scan
-            canvasItem.item.sigPointClicked.connect(self.scanPointClicked)
-            self.scatterPlot.addScan(scan)
-            self.dbCtrl.scanLoaded(scan)
-            
-        return self.scans[fh]
->>>>>>> c32af824
+
 
     def registerMap(self, map):
         #if map in self.maps:
@@ -533,23 +527,15 @@
     sigLockChanged = QtCore.Signal(object)
     sigItemVisibilityChanged = QtCore.Signal(object)
     
-<<<<<<< HEAD
-    def __init__(self, host, source, item, name=None):
-=======
-    def __init__(self, host, source, canvasItem):
->>>>>>> c32af824
+    def __init__(self, host, source, canvasItem, name=None):
         QtCore.QObject.__init__(self)
         self.source = source
         self.canvasItem = canvasItem
         canvasItem.sigVisibilityChanged.connect(self.itemVisibilityChanged)
         self.item = canvasItem.graphicsItem()     ## graphics item
         self.host = host
-<<<<<<< HEAD
         self.givenName = name
-        self.locked = False  ## prevents flowchart changes from clearing the cache--only individual updates allowed
-=======
         self._locked = False  ## prevents flowchart changes from clearing the cache--only individual updates allowed
->>>>>>> c32af824
         self.loadFromDB()
         self.spotDict = {}  ##  fh: spot
         
@@ -1020,8 +1006,8 @@
         self.layout.addWidget(self.dbgui)
         for name in ['getTableName', 'getDb']:
             setattr(self, name, getattr(self.dbgui, name))
-        self.scanTree = TreeWidget.TreeWidget()
-        self.layout.addWidget(self.scanTree)
+        #self.scanTree = TreeWidget.TreeWidget()
+        #self.layout.addWidget(self.scanTree)
         self.ui = MapCtrlTemplate.Ui_Form()
         self.mapWidget = QtGui.QWidget()
         self.ui.setupUi(self.mapWidget)
@@ -1228,25 +1214,22 @@
             self.ui.addScanBtn.failure("Error.")
             raise
         
-    def getSelectedScanFromScanTree(self):
-        """Needs to return a list of scans."""
-        if self.scanTree.currentItem().childCount() == 0:
-            scan = self.scanTree.currentItem().scan
-            return [scan]
-        else:
-            scans = []
-            for i in range(self.scanTree.currentItem().childCount()):
-                scan = self.scanTree.currentItem().child(i).scan
-                scans.append(scan)
-            return scans
+    #def getSelectedScanFromScanTree(self):
+        #"""Needs to return a list of scans."""
+        #if self.scanTree.currentItem().childCount() == 0:
+            #scan = self.scanTree.currentItem().scan
+            #return [scan]
+        #else:
+            #scans = []
+            #for i in range(self.scanTree.currentItem().childCount()):
+                #scan = self.scanTree.currentItem().child(i).scan
+                #scans.append(scan)
+            #return scans
         
     def addScanClicked(self):
         try:
-<<<<<<< HEAD
-            scan = self.getSelectedScanFromScanTree()
-=======
+            #scan = self.getSelectedScanFromScanTree()
             scan = self.selectedScan()
->>>>>>> c32af824
             map = self.selectedMap()
             map.addScan(scan)
             self.writeMapRecord(map)
