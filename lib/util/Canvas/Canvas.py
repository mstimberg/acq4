# -*- coding: utf-8 -*-
if __name__ == '__main__':
    import sys, os
    md = os.path.dirname(os.path.abspath(__file__))
    sys.path = [os.path.dirname(md)] + sys.path
    #print md
    
from CanvasTemplate import *
<<<<<<< HEAD
from pyqtgraph import TransformGuiTemplate
from pyqtgraph.GraphicsView import GraphicsView
import pyqtgraph.graphicsItems as graphicsItems
from pyqtgraph.PlotWidget import PlotWidget
=======
#from pyqtgraph.GraphicsView import GraphicsView
#import pyqtgraph.graphicsItems as graphicsItems
#from pyqtgraph.PlotWidget import PlotWidget
>>>>>>> 3f7389b4
from pyqtgraph import widgets
from PyQt4 import QtGui, QtCore
#import DataManager
import numpy as np
import debug
import pyqtgraph as pg
import weakref
from CanvasManager import CanvasManager
import items

class Canvas(QtGui.QWidget):
    
    sigSelectionChanged = QtCore.Signal(object, object)
    sigItemTransformChanged = QtCore.Signal(object, object)
    sigItemTransformChangeFinished = QtCore.Signal(object, object)
    
    def __init__(self, parent=None, allowTransforms=True, hideCtrl=False, name=None):
        QtGui.QWidget.__init__(self, parent)
        self.ui = Ui_Form()
        self.ui.setupUi(self)
        self.view = self.ui.view
        self.itemList = self.ui.itemList
        self.itemList.setSelectionMode(self.itemList.ExtendedSelection)
        self.allowTransforms = allowTransforms
        self.multiSelectBox = SelectBox()
        self.scene().addItem(self.multiSelectBox)
        self.multiSelectBox.hide()
        self.multiSelectBox.setZValue(1e6)
        self.ui.mirrorImagesBtn.hide()
        self.ui.resetTransformsBtn.hide()
        
        self.redirect = None  ## which canvas to redirect items to
        self.items = []
        
        self.view.enableMouse()
        self.view.setAspectLocked(True)
        
        grid = pg.GridItem(self.view)
        self.grid = items.CanvasItem(grid, name='Grid', movable=False)
        self.addItem(self.grid)
        
        self.hideBtn = QtGui.QPushButton('>', self)
        self.hideBtn.setFixedWidth(20)
        self.hideBtn.setFixedHeight(20)
        self.ctrlSize = 200
        self.hideBtn.clicked.connect(self.hideBtnClicked)
        self.ui.splitter.splitterMoved.connect(self.splitterMoved)
        
        self.ui.itemList.itemChanged.connect(self.treeItemChanged)
        self.ui.itemList.sigItemMoved.connect(self.treeItemMoved)
        self.ui.itemList.itemSelectionChanged.connect(self.treeItemSelected)
        self.ui.autoRangeBtn.clicked.connect(self.autoRange)
        self.ui.storeSvgBtn.clicked.connect(self.storeSvg)
        self.ui.storePngBtn.clicked.connect(self.storePng)
        self.ui.redirectCheck.toggled.connect(self.updateRedirect)
        self.ui.redirectCombo.currentIndexChanged.connect(self.updateRedirect)
        self.multiSelectBox.sigRegionChanged.connect(self.multiSelectBoxChanged)
        self.multiSelectBox.sigRegionChangeFinished.connect(self.multiSelectBoxChangeFinished)
        self.ui.mirrorImagesBtn.clicked.connect(self.mirrorImagesClicked)
        self.ui.resetTransformsBtn.clicked.connect(self.resetTransformsClicked)
        
        self.resizeEvent()
        if hideCtrl:
            self.hideBtnClicked()
            
        if name is not None:
            self.registeredName = CanvasManager.instance().registerCanvas(self, name)
            self.ui.redirectCombo.setHostName(self.registeredName)

    def storeSvg(self):
        self.ui.view.writeSvg()

    def storePng(self):
        self.ui.view.writePng()

    def splitterMoved(self):
        self.resizeEvent()

    def hideBtnClicked(self):
        ctrlSize = self.ui.splitter.sizes()[1]
        if ctrlSize == 0:
            cs = self.ctrlSize
            w = self.ui.splitter.size().width()
            if cs > w:
                cs = w - 20
            self.ui.splitter.setSizes([w-cs, cs])
            self.hideBtn.setText('>')
        else:
            self.ctrlSize = ctrlSize
            self.ui.splitter.setSizes([100, 0])
            self.hideBtn.setText('<')
        self.resizeEvent()

    def autoRange(self):
        items = []
        #for i in range(self.itemList.topLevelItemCount()):
            #name = self.itemList.topLevelItem(i).name
            #citem = self.items[name]
        for citem in self.items:
            if citem.isVisible() and citem is not self.grid:
                items.append(citem.graphicsItem())
        if len(items) < 1:
            return
        bounds = items[0].sceneBoundingRect()
        if len(items) > 1:
            for i in items[1:]:
                bounds |= i.sceneBoundingRect()
        self.view.setRange(bounds)

    def resizeEvent(self, ev=None):
        if ev is not None:
            QtGui.QWidget.resizeEvent(self, ev)
        self.hideBtn.move(self.view.size().width() - self.hideBtn.width(), 0)

    
    def updateRedirect(self, *args):
        ### Decide whether/where to redirect items and make it so
        cname = str(self.ui.redirectCombo.currentText())
        man = CanvasManager.instance()
        if self.ui.redirectCheck.isChecked() and cname != '':
            redirect = man.getCanvas(cname)
        else:
            redirect = None
            
        if self.redirect is redirect:
            return
            
        self.redirect = redirect
        if redirect is None:
            self.reclaimItems()
        else:
            self.redirectItems(redirect)

    
    def redirectItems(self, canvas):
        for i in self.items:
            if i is self.grid:
                continue
            li = i.listItem
            parent = li.parent()
            if parent is None:
                tree = li.treeWidget()
                if tree is None:
                    print "Skipping item", i, i.name
                    continue
                tree.removeTopLevelItem(li)
            else:
                parent.removeChild(li)
            canvas.addItem(i)
            

    def reclaimItems(self):
        items = self.items
        #self.items = {'Grid': items['Grid']}
        #del items['Grid']
        self.items = [self.grid]
        items.remove(self.grid)
        
        for i in items:
            i.canvas.removeItem(i)
            self.addItem(i)

    def treeItemChanged(self, item, col):
        #gi = self.items.get(item.name, None)
        #if gi is None:
            #return
        try:
            citem = item.canvasItem
        except AttributeError:
            return
        if item.checkState(0) == QtCore.Qt.Checked:
            for i in range(item.childCount()):
                item.child(i).setCheckState(0, QtCore.Qt.Checked)
            citem.show()
        else:
            for i in range(item.childCount()):
                item.child(i).setCheckState(0, QtCore.Qt.Unchecked)
            citem.hide()

    def treeItemSelected(self):
        sel = self.selectedItems()
        #sel = []
        #for listItem in self.itemList.selectedItems():
            #if hasattr(listItem, 'canvasItem') and listItem.canvasItem is not None:
                #sel.append(listItem.canvasItem)
        #sel = [self.items[item.name] for item in sel]
        
        if len(sel) == 0:
            #self.selectWidget.hide()
            return
            
        multi = len(sel) > 1
        for i in self.items:
            #i.ctrlWidget().hide()
            ## updated the selected state of every item
            i.selectionChanged(i in sel, multi)
            
        if len(sel)==1:
            #item = sel[0]
            #item.ctrlWidget().show()
            self.multiSelectBox.hide()
            self.ui.mirrorImagesBtn.hide()
            self.ui.resetTransformsBtn.hide()
<<<<<<< HEAD
            
=======
>>>>>>> 3f7389b4
        elif len(sel) > 1:
            self.showMultiSelectBox()
        
        #if item.isMovable():
            #self.selectBox.setPos(item.item.pos())
            #self.selectBox.setSize(item.item.sceneBoundingRect().size())
            #self.selectBox.show()
        #else:
            #self.selectBox.hide()
        
        #self.emit(QtCore.SIGNAL('itemSelected'), self, item)
        self.sigSelectionChanged.emit(self, sel)
        
    def selectedItems(self):
        """
        Return list of all selected canvasItems
        """
        return [item.canvasItem for item in self.itemList.selectedItems() if item.canvasItem is not None]
        
    #def selectedItem(self):
        #sel = self.itemList.selectedItems()
        #if sel is None or len(sel) < 1:
            #return
        #return self.items.get(sel[0].name, None)

    def selectItem(self, item):
        li = item.listItem
        #li = self.getListItem(item.name())
        #print "select", li
        self.itemList.setCurrentItem(li)

        
        
    def showMultiSelectBox(self):
        ## Get list of selected canvas items
        items = self.selectedItems()
        
        rect = items[0].graphicsItem().sceneBoundingRect()
        for i in items:
            if not i.isMovable():  ## all items in selection must be movable
                return
            br = i.graphicsItem().sceneBoundingRect()
            rect = rect|br
            
        self.multiSelectBox.blockSignals(True)
        self.multiSelectBox.setPos([rect.x(), rect.y()])
        self.multiSelectBox.setSize(rect.size())
        self.multiSelectBox.setAngle(0)
        self.multiSelectBox.blockSignals(False)
        
        self.multiSelectBox.show()
<<<<<<< HEAD
        self.ui.mirrorImagesBtn.show()
        self.ui.resetTransformsBtn.show()
        #self.multiSelectBoxBase = self.multiSelectBox.getState().copy()
    
    def mirrorImagesClicked(self):
        items = self.itemList.selectedItems()
        for i in items:
            ci = i.item
            ci.transformGui.mirrorImageCheck.toggle()
        self.showMultiSelectBox()
            
    def resetTransformsClicked(self):
        items = self.itemList.selectedItems()
        for i in items:
            i.item.resetTransformClicked()
        self.showMultiSelectBox()
=======
>>>>>>> 3f7389b4
        
        self.ui.mirrorImagesBtn.show()
        self.ui.resetTransformsBtn.show()
        #self.multiSelectBoxBase = self.multiSelectBox.getState().copy()

    def mirrorImagesClicked(self):
        for ci in self.selectedItems():
            ci.transformGui.mirrorImageCheck.toggle()
        self.showMultiSelectBox()
            
    def resetTransformsClicked(self):
        for i in self.selectedItems():
            i.resetTransformClicked()
        self.showMultiSelectBox()

    def multiSelectBoxChanged(self):
        self.multiSelectBoxMoved()
        
    def multiSelectBoxChangeFinished(self):
        for ci in self.selectedItems():
            ci.applyTemporaryTransform()
            ci.sigTransformChangeFinished.emit(ci)
        
    def multiSelectBoxMoved(self):
        transform = self.multiSelectBox.getGlobalTransform()
        for ci in self.selectedItems():
            ci.setTemporaryTransform(transform)
            ci.sigTransformChanged.emit(ci)
        

    def addGraphicsItem(self, item, **opts):
        """Add a new GraphicsItem to the scene at pos.
        Common options are name, pos, scale, and z
        """
        citem = items.CanvasItem(item, **opts)
        self.addItem(citem)
        return citem
            
    #def addImage(self, img, **opts):
        #citem = ImageCanvasItem(self, img, **opts)
        #self._addCanvasItem(citem)
        #return citem
    
    ### Make addScan and addImage go away entirely, plox.
    #def addScan(self, dirHandle, **opts):
        #"""Returns a list of ScanCanvasItems."""
        
        #if 'sequenceParams' in dirHandle.info():
            #dirs = [dirHandle[d] for d in dirHandle.subDirs()]
        #else:
            #dirs = [dirHandle]
            
        #if 'separateParams' not in opts:
            #separateParams = False
        #else:
            #separateParams = opts['separateParams']
            #del(opts['separateParams'])
            
        
        #### check for sequence parameters (besides targets) so that we can separate them out into individual Scans
        #paramKeys = []
        #params = dirHandle.info()['protocol']['params']
        #if len(params) > 1 and separateParams==True:
            #for i in range(len(params)):
                #k = (params[i][0], params[i][1])
                #if k != ('Scanner', 'targets'):
                    #paramKeys.append(k)
            
        #if 'name' not in opts:
            #opts['name'] = dirHandle.shortName()
            

            
        #if len(paramKeys) < 1:    
            #pts = []
            #for d in dirs: #d is a directory handle
                ##d = dh[d]
                #if 'Scanner' in d.info() and 'position' in d.info()['Scanner']:
                    #pos = d.info()['Scanner']['position']
                    #if 'spotSize' in d.info()['Scanner']:
                        #size = d.info()['Scanner']['spotSize']
                    #else:
                        #size = self.defaultSize
                    #pts.append({'pos': pos, 'size': size, 'data': d})
            
            #item = graphicsItems.ScatterPlotItem(pts, pxMode=False)
            #citem = ScanCanvasItem(self, item, handle=dirHandle, **opts)
            #self._addCanvasItem(citem)
            #return [citem]
        #else:
            #pts = {}
            #for d in dirs:
                #k = d.info()[paramKeys[0]]
                #if len(pts) < k+1:
                    #pts[k] = []
                #if 'Scanner' in d.info() and 'position' in d.info()['Scanner']:
                    #pos = d.info()['Scanner']['position']
                    #if 'spotSize' in d.info()['Scanner']:
                        #size = d.info()['Scanner']['spotSize']
                    #else:
                        #size = self.defaultSize
                    #pts[k].append({'pos': pos, 'size': size, 'data': d})
            #spots = []
            #for k in pts.keys():
                #spots.extend(pts[k])
            #item = graphicsItems.ScatterPlotItem(spots=spots, pxMode=False)
            #parentCitem = ScanCanvasItem(self, item, handle=dirHandle, **opts)
            #self._addCanvasItem(parentCitem)
            #scans = []
            #for k in pts.keys():
                #opts['name'] = paramKeys[0][0] + '_%03d' %k
                #item = graphicsItems.ScatterPlotItem(spots=pts[k], pxMode=False)
                #citem = ScanCanvasItem(self, item, handle = dirHandle, parent=parentCitem, **opts)
                #self._addCanvasItem(citem)
                ##scans[opts['name']] = citem
                #scans.append(citem)
            #return scans
                
                
        
    def addFile(self, fh, **opts):
        ## automatically determine what item type to load from file. May invoke dataModel for extra help.
        types = items.listItems()
        
        maxScore = 0
        bestType = None
        
        for t in types:
            score = t.checkFile(fh)
            if score > maxScore:
                maxScore = score
                bestType = t
        if bestType is None:
            raise Exception("Don't know how to load file: '%s'" % str(fh))
        citem = bestType(handle=fh)
        self.addItem(citem)
        return citem
        #if fh.isFile():
            #if fh.shortName()[-4:] == '.svg':
                #return self.addSvg(fh, **opts)
            #else:
                #return self.addImage(fh, **opts)
        #else:
            #return self.addScan(fh, **opts)

    #def addMarker(self, **opts):
        #citem = MarkerCanvasItem(self, **opts)
        #self._addCanvasItem(citem)
        #return citem

    #def addSvg(self, fh, **opts):
        #item = QtSvg.QGraphicsSvgItem(fh.name())
        #return self.addItem(item, handle=fh, **opts)

    def addGroup(self, name, **kargs):
        group = items.GroupCanvasItem(name=name)
        self.addItem(group, **kargs)
        return group
        

    def addItem(self, citem):
        """
        Add an item to the canvas. 
        """
        
        ## Check for redirections
        if self.redirect is not None:
            name = self.redirect.addItem(citem)
            self.items.append(citem)
            return name

        if not self.allowTransforms:
            citem.setMovable(False)

        citem.sigTransformChanged.connect(self.itemTransformChanged)
        citem.sigTransformChangeFinished.connect(self.itemTransformChangeFinished)
        citem.sigVisibilityChanged.connect(self.itemVisibilityChanged)

        
        ## Determine name to use in the item list
        name = citem.opts['name']
        if name is None:
            name = 'item'
        newname = name

        ## If name already exists, append a number to the end
        ## NAH. Let items have the same name if they really want.
        #c=0
        #while newname in self.items:
            #c += 1
            #newname = name + '_%03d' %c
        #name = newname
            
        ## find parent and add item to tree
        #currentNode = self.itemList.invisibleRootItem()
        insertLocation = 0
        #print "Inserting node:", name
        
            
        ## determine parent list item where this item should be inserted
        parent = citem.parentItem()
        if parent is None:
            parent = self.itemList.invisibleRootItem()
        else:
            parent = parent.listItem
        
        ## set Z value above all other siblings if none was specified
        siblings = [parent.child(i).canvasItem for i in xrange(parent.childCount())]
        z = citem.zValue()
        if z is None:
            zvals = [i.zValue() for i in siblings]
            if len(zvals) == 0:
                z = 0
            else:
                z = max(zvals)+10
            citem.setZValue(z)
            
        ## determine location to insert item relative to its siblings
        for i in range(parent.childCount()):
            ch = parent.child(i)
            zval = ch.canvasItem.graphicsItem().zValue()  ## should we use CanvasItem.zValue here?
            if zval < z:
                insertLocation = i
                break
            else:
                insertLocation = i+1
                
        node = QtGui.QTreeWidgetItem([name])
        flags = node.flags() | QtCore.Qt.ItemIsUserCheckable | QtCore.Qt.ItemIsDragEnabled
        if not isinstance(citem, items.GroupCanvasItem):
            flags = flags & ~QtCore.Qt.ItemIsDropEnabled
        node.setFlags(flags)
        if citem.opts['visible']:
            node.setCheckState(0, QtCore.Qt.Checked)
        else:
            node.setCheckState(0, QtCore.Qt.Unchecked)
        
        node.name = name
        #if citem.opts['parent'] != None:
            ## insertLocation is incorrect in this case
        parent.insertChild(insertLocation, node)
        #else:    
            #root.insertChild(insertLocation, node)
        
        citem.name = name
        citem.listItem = node
        node.canvasItem = citem
        self.items.append(citem)

        ctrl = citem.ctrlWidget()
        ctrl.hide()
        self.ui.ctrlLayout.addWidget(ctrl)
        
        ## inform the canvasItem that its parent canvas has changed
        citem.setCanvas(self)

        ## Autoscale to fit the first item added (not including the grid).
        if len(self.items) == 2:
            self.autoRange()
            
        
        #for n in name:
            #nextnode = None
            #for x in range(currentNode.childCount()):
                #ch = currentNode.child(x)
                #if hasattr(ch, 'name'):    ## check Z-value of current item to determine insert location
                    #zval = ch.canvasItem.zValue()
                    #if zval > z:
                        ###print "  ->", x
                        #insertLocation = x+1
                #if n == ch.text(0):
                    #nextnode = ch
                    #break
            #if nextnode is None:  ## If name doesn't exist, create it
                #nextnode = QtGui.QTreeWidgetItem([n])
                #nextnode.setFlags((nextnode.flags() | QtCore.Qt.ItemIsUserCheckable) & ~QtCore.Qt.ItemIsDropEnabled)
                #nextnode.setCheckState(0, QtCore.Qt.Checked)
                ### Add node to correct position in list by Z-value
                ###print "  ==>", insertLocation
                #currentNode.insertChild(insertLocation, nextnode)
                
                #if n == name[-1]:   ## This is the leaf; add some extra properties.
                    #nextnode.name = name
                
                #if n == name[0]:   ## This is the root; make the item movable
                    #nextnode.setFlags(nextnode.flags() | QtCore.Qt.ItemIsDragEnabled)
                #else:
                    #nextnode.setFlags(nextnode.flags() & ~QtCore.Qt.ItemIsDragEnabled)
                    
            #currentNode = nextnode
        return citem

    def treeItemMoved(self, item, parent, index):
        ##Item moved in tree; update Z values
        if parent is self.itemList.invisibleRootItem():
            item.canvasItem.setParentItem(None)
        else:
            item.canvasItem.setParentItem(parent.canvasItem)
        siblings = [parent.child(i).canvasItem for i in xrange(parent.childCount())]
        
        zvals = [i.zValue() for i in siblings]
        zvals.sort(reverse=True)
        
        for i in range(len(siblings)):
            item = siblings[i]
            item.setZValue(zvals[i])
            #item = self.itemList.topLevelItem(i)
            
            ##ci = self.items[item.name]
            #ci = item.canvasItem
            #if ci is None:
                #continue
            #if ci.zValue() != zvals[i]:
                #ci.setZValue(zvals[i])
        
        #if self.itemList.topLevelItemCount() < 2:
            #return
        #name = item.name
        #gi = self.items[name]
        #if index == 0:   
            #next = self.itemList.topLevelItem(1)
            #z = self.items[next.name].zValue()+1
        #else:
            #prev = self.itemList.topLevelItem(index-1)
            #z = self.items[prev.name].zValue()-1
        #gi.setZValue(z)





        
    def itemVisibilityChanged(self, item):
        listItem = item.listItem
        checked = listItem.checkState(0) == QtCore.Qt.Checked
        vis = item.isVisible()
        if vis != checked:
            if vis:
                listItem.setCheckState(0, QtCore.Qt.Checked)
            else:
                listItem.setCheckState(0, QtCore.Qt.Unchecked)

    def removeItem(self, item):
        if isinstance(item, items.CanvasItem):
            item.setCanvas(None)
            #self.view.scene().removeItem(item.item)
            self.itemList.removeTopLevelItem(item.listItem)
            del self.items[item.name]
        else:
            self.view.scene().removeItem(item)
        
        ## disconnect signals, remove from list, etc..
        

    def addToScene(self, item):
        self.view.scene().addItem(item)
        
    def removeFromScene(self, item):
        self.view.scene().removeItem(item)

    
    def listItems(self):
        """Return a dictionary of name:item pairs"""
        return self.items
        
    def getListItem(self, name):
        return self.items[name]
        
    def scene(self):
        return self.view.scene()
        
    def itemTransformChanged(self, item):
        #self.emit(QtCore.SIGNAL('itemTransformChanged'), self, item)
        self.sigItemTransformChanged.emit(self, item)
    
    def itemTransformChangeFinished(self, item):
        #self.emit(QtCore.SIGNAL('itemTransformChangeFinished'), self, item)
        self.sigItemTransformChangeFinished.emit(self, item)
        


class SelectBox(widgets.ROI):
    def __init__(self, scalable=False):
        #QtGui.QGraphicsRectItem.__init__(self, 0, 0, size[0], size[1])
        widgets.ROI.__init__(self, [0,0], [1,1])
        center = [0.5, 0.5]
            
        if scalable:
            self.addScaleHandle([1, 1], center, lockAspect=True)
            self.addScaleHandle([0, 0], center, lockAspect=True)
        self.addRotateHandle([0, 1], center)
        self.addRotateHandle([1, 0], center)


<<<<<<< HEAD
class CanvasItem(QtCore.QObject):
    
    sigResetUserTransform = QtCore.Signal(object)
    sigTransformChangeFinished = QtCore.Signal(object)
    sigTransformChanged = QtCore.Signal(object)
    
    """CanvasItem takes care of managing an item's state--alpha, visibility, z-value, transformations, etc. and
    provides a control widget"""
    
    sigVisibilityChanged = QtCore.Signal(object)
    transformCopyBuffer = None
    
    def __init__(self, canvas, item, **opts):
        defOpts = {'name': None, 'z': None, 'movable': True, 'scalable': False, 'handle': None, 'visible': True, 'parent':None} #'pos': [0,0], 'scale': [1,1], 'angle':0,
        defOpts.update(opts)
        self.opts = defOpts
        self.selected = False
        
        QtCore.QObject.__init__(self)
        self.canvas = canvas
        self.item = item
        
        z = self.opts['z']
        if z is not None:
            item.setZValue(z)

        self.ctrl = QtGui.QWidget()
        self.layout = QtGui.QGridLayout()
        self.layout.setSpacing(0)
        self.ctrl.setLayout(self.layout)
        
        self.alphaLabel = QtGui.QLabel("Alpha")
        self.alphaSlider = QtGui.QSlider()
        self.alphaSlider.setMaximum(1023)
        self.alphaSlider.setOrientation(QtCore.Qt.Horizontal)
        self.alphaSlider.setValue(1023)
        self.layout.addWidget(self.alphaLabel, 0, 0)
        self.layout.addWidget(self.alphaSlider, 0, 1)
        self.resetTransformBtn = QtGui.QPushButton('Reset Transform')
        self.copyBtn = QtGui.QPushButton('Copy')
        self.pasteBtn = QtGui.QPushButton('Paste')
        self.layout.addWidget(self.resetTransformBtn, 1, 0, 1, 2)
        self.layout.addWidget(self.copyBtn, 2, 0, 1, 1)
        self.layout.addWidget(self.pasteBtn, 2, 1, 1, 1)
        self.transformWidget = QtGui.QWidget()
        self.transformGui = TransformGuiTemplate.Ui_Form()
        self.transformGui.setupUi(self.transformWidget)
        self.layout.addWidget(self.transformWidget, 3, 0, 1, 2)
        
        self.alphaSlider.valueChanged.connect(self.alphaChanged)
        self.alphaSlider.sliderPressed.connect(self.alphaPressed)
        self.alphaSlider.sliderReleased.connect(self.alphaReleased)
        self.canvas.sigSelectionChanged.connect(self.selectionChanged)
        self.resetTransformBtn.clicked.connect(self.resetTransformClicked)
        self.copyBtn.clicked.connect(self.copyClicked)
        self.pasteBtn.clicked.connect(self.pasteClicked)
        self.transformGui.mirrorImageCheck.stateChanged.connect(self.mirrorImage)
        
        if 'transform' in self.opts:
            self.baseTransform = self.opts['transform']
        else:
            self.baseTransform = pg.Transform()
            if 'pos' in self.opts:
                self.baseTransform.translate(self.opts['pos'])
            if 'angle' in self.opts:
                self.baseTransform.rotate(self.opts['angle'])
            if 'scale' in self.opts:
                self.baseTransform.scale(self.opts['scale'])

        ## create selection box (only visible when selected)
        tr = self.baseTransform.saveState()
        if 'scalable' not in opts and tr['scale'] == (1,1):
            self.opts['scalable'] = True
        self.selectBox = SelectBox(scalable=self.opts['scalable'])
        self.canvas.scene().addItem(self.selectBox)
        self.selectBox.hide()
        self.selectBox.setZValue(1e6)
        self.selectBox.sigRegionChanged.connect(self.selectBoxChanged)  ## calls selectBoxMoved
        self.selectBox.sigRegionChangeFinished.connect(self.selectBoxChangeFinished)

        ## set up the transformations that will be applied to the item
        ## (It is not safe to use item.setTransform, since the item might count on that not changing)
        self.itemRotation = QtGui.QGraphicsRotation()
        self.itemScale = QtGui.QGraphicsScale()
        self.item.setTransformations([self.itemRotation, self.itemScale])
        
        self.tempTransform = pg.Transform() ## holds the additional transform that happens during a move - gets added to the userTransform when move is done.
        self.userTransform = pg.Transform() ## stores the total transform of the object
        self.resetUserTransform() 
        self.selectBoxBase = self.selectBox.getState().copy()
        
        ## reload user transform from disk if possible
        if self.opts['handle'] is not None:
            trans = self.opts['handle'].info().get('userTransform', None)
            if trans is not None:
                self.restoreTransform(trans)
                
        #print "Created canvas item", self
        #print "  base:", self.baseTransform
        #print "  user:", self.userTransform
        #print "  temp:", self.tempTransform
        #print "  bounds:", self.item.sceneBoundingRect()

    def graphicsItem(self):
        return self.item

    #def name(self):
        #return self.opts['name']
    def handle(self):
        """Return the file handle for this item, if any exists."""
        return self.opts['handle']
                             
    def copyClicked(self):
        CanvasItem.transformCopyBuffer = self.saveTransform()
        
    def pasteClicked(self):
        t = CanvasItem.transformCopyBuffer
        if t is None:
            return
        else:
            self.restoreTransform(t)
            
    def mirrorImage(self, state):
        if not self.isMovable():
            return
        
        flip = self.transformGui.mirrorImageCheck.isChecked()
        tr = self.userTransform.saveState()
        
        if flip:
            if tr['scale'][0] < 0 or tr['scale'][1] < 0:
                return
            else:
                self.userTransform.setScale([-tr['scale'][0], tr['scale'][1]])
                self.userTransform.setTranslate([-tr['pos'][0], tr['pos'][1]])
                self.userTransform.setRotate(-tr['angle'])
                self.updateTransform()
                self.selectBoxFromUser()
                return
        elif not flip:
            if tr['scale'][0] > 0 and tr['scale'][1] > 0:
                return
            else:
                self.userTransform.setScale([-tr['scale'][0], tr['scale'][1]])
                self.userTransform.setTranslate([-tr['pos'][0], tr['pos'][1]])
                self.userTransform.setRotate(-tr['angle'])
                self.updateTransform()
                self.selectBoxFromUser()
                return
                
    def hasUserTransform(self):
        #print self.userRotate, self.userTranslate
        return not self.userTransform.isIdentity()

    def ctrlWidget(self):
        return self.ctrl
        
    def alphaChanged(self, val):
        alpha = val / 1023.
        self.item.setOpacity(alpha)
        
    def isMovable(self):
        return self.opts['movable']
        
    def setMovable(self, m):
        self.opts['movable'] = m
        
    def selectBoxMoved(self):
        """The selection box has moved; get its transformation information and pass to the graphics item"""
        #translate, rotate = self.selectBox.getGlobalTransform(relativeTo=self.selectBoxBase)
        
        #self.userTranslate = translate
        #self.userRotate = rotate
        
        #self.updateTransform()
        
        self.userTransform = self.selectBox.getGlobalTransform(relativeTo=self.selectBoxBase)
        self.updateTransform()
        
        
        #st = self.selectBox.getState()
        
        #bPos1 = pg.Point(self.selectBoxBase['pos'])
        #bPos2 = pg.Point(st['pos'])
        
        ### How far the box has moved from its starting position
        #trans = bPos2 - bPos1
        
        ### rotation
        #ang = -st['angle'] * 180. / 3.14159265358
        #rot = QtGui.QTransform()
        #rot.rotate(ang)

        ### We need to come up with a universal transformation--one that can be applied to other objects 
        ### such that all maintain alignment. 
        ### More specifically, we need to turn the selection box's position and angle into
        ### a rotation _around the origin_ and a translation.
        
        ### Approach is:
        ### 1. Call the center of the item's coord. system p0
        ### 2. Rotate p0 by ang around the global origin; call this point p1
        ### 3. The point where the item's origin will end up ultimately is p2
        ### 4. The translation we are looking for is p2 - (p1-p0) - 

        #p0 = pg.Point(self.basePos)

        ### base position, rotated
        #p1 = rot.map(p0)
        
        ### find final location of item:
        ### item pos relative to box
        #relPos = p0 - bPos1
        ##print relPos, p0, bPos1
        
        ### rotate
        #relPos2 = rot.map(relPos)
        
        ### final location of item
        #p2 = relPos2 + trans
        
        ### translation left over
        #t2 = p2 - (p1-p0) - relPos
        ##print trans, p2, p1, t2
        
        #self.userTranslate = [t2.x(), t2.y()]
        #self.userRotate = st['angle']
        
        #self.updateTransform()
    def setTemporaryTransform(self, transform):
        self.tempTransform = transform
        self.updateTransform()
    
    def applyTemporaryTransform(self):
        ##### THIS IS WHAT I NEED TO FIX!
        #"""Combines the temporary transform with the userTransform, and sets the userTransform"""
        #transform = QtGui.QTransform()
        ##transform.translate(*self.tempTranslate)
        #transform.rotate(-self.tempRotate)
        #transform.translate(*self.tempTranslate)
        #translate = transform.map(0.0, 0.0)
        #print "Old userTransform: ", self.userTranslate, self.userRotate
        #print "    tempTransform: ", translate, self.tempRotate
        
        #self.userTranslate = self.userTranslate + self.tempTranslate
        #self.userRotate += self.tempRotate
        #print "New userTransform: ", self.userTranslate, self.userRotate
        #self.resetTemporaryTransform()
        #self.selectBoxFromUser()
        st = self.userTransform.saveState()
        
        self.userTransform = self.userTransform * self.tempTransform ## order is important!
        
        ### matrix multiplication affects the scale factors, need to reset
        if st['scale'][0] < 0 or st['scale'][1] < 0:
            nst = self.userTransform.saveState()
            self.userTransform.setScale([-nst['scale'][0], -nst['scale'][1]])
        
        self.resetTemporaryTransform()
        self.selectBoxFromUser()
        self.selectBoxChangeFinished()
        #self.updateTransform()
    
    def resetTemporaryTransform(self):
        self.tempTransform = pg.Transform()
        self.updateTransform()
        
    def transform(self): 
        return self.item.transform()

    def updateTransform(self):
        """Regenerate the item position from the base and user transform"""
        ## Ideally we want to apply transformations in this order: 
        ##    scale * baseTranslate * userRotate * userTranslate
        ## HOWEVER: transformations are actually applied like this:
        ##    scale * rotate * translate
        ## So we just need to do some rearranging:
        ##    scale * userRotate * (userRotate^-1 * baseTranslate * userRotate) * userTranslate
        
        #p1 = self.baseTranform.
        #transform = QtGui.QTransform()
        #transform.translate(*self.tempTranslate)
        #transform.rotate(-self.tempRotate)
        #transform.translate(*self.userTranslate)
        #transform.rotate(-self.userRotate)
        #print "Temp: ", self.tempTransform.matrix()
        #print "User: ", self.userTransform.matrix()
        #print "Base: ", self.baseTransform.matrix()
        
        
        
        transform = self.baseTransform * self.userTransform *self.tempTransform## order is important
        #print "Transform: ", transform.matrix()
            
        s = transform.saveState()
        self.item.setPos(*s['pos'])
        
        self.itemRotation.setAngle(s['angle'])
        self.itemScale.setXScale(s['scale'][0])
        self.itemScale.setYScale(s['scale'][1])
        
        self.displayTransform(transform)
        
    def displayTransform(self, transform):
        """Updates transform numbers in the ctrl widget."""
        
        tr = transform.saveState()
        
        self.transformGui.translateLabel.setText("Translate: (%f, %f)" %(tr['pos'][0], tr['pos'][1]))
        self.transformGui.rotateLabel.setText("Rotate: %f degrees" %tr['angle'])
        self.transformGui.scaleLabel.setText("Scale: (%f, %f)" %(tr['scale'][0], tr['scale'][1]))
        #self.transformGui.mirrorImageCheck.setChecked(False)
        #if tr['scale'][0] < 0:
        #    self.transformGui.mirrorImageCheck.setChecked(True)

        

    def resetUserTransform(self):
        #self.userRotate = 0
        #self.userTranslate = pg.Point(0,0)
        self.userTransform.reset()
        self.updateTransform()
        
        self.selectBox.blockSignals(True)
        self.selectBoxToItem()
        self.selectBox.blockSignals(False)
        self.sigTransformChanged.emit(self)
        self.sigTransformChangeFinished.emit(self)
        
    def resetTransformClicked(self):
        self.resetUserTransform()
        self.sigResetUserTransform.emit(self)
        
    def restoreTransform(self, tr):
        try:
            #self.userTranslate = pg.Point(tr['trans'])
            #self.userRotate = tr['rot']
            self.userTransform = pg.Transform(tr)
            self.updateTransform()
            self.selectBoxFromUser() ## move select box to match
            self.sigTransformChanged.emit(self)
            self.sigTransformChangeFinished.emit(self)
        except:
            #self.userTranslate = pg.Point([0,0])
            #self.userRotate = 0
            self.userTransform = pg.Transform()
            debug.printExc("Failed to load transform:")
        #print "set transform", self, self.userTranslate
        
    def saveTransform(self):
        #print "save transform", self, self.userTranslate
        #return {'trans': list(self.userTranslate), 'rot': self.userRotate}
        return self.userTransform.saveState()
    
    def selectBoxFromUser(self):
        """Move the selection box to match the current userTransform"""
        ## user transform
        #trans = QtGui.QTransform()
        #trans.translate(*self.userTranslate)
        #trans.rotate(-self.userRotate)
        
        #x2, y2 = trans.map(*self.selectBoxBase['pos'])
        
        self.selectBox.blockSignals(True)
        self.selectBox.setState(self.selectBoxBase)
        self.selectBox.applyGlobalTransform(self.userTransform)
        #self.selectBox.setAngle(self.userRotate)
        #self.selectBox.setPos([x2, y2])
        self.selectBox.blockSignals(False)
        

    def selectBoxToItem(self):
        """Move/scale the selection box so it fits the item's bounding rect. (assumes item is not rotated)"""
        rect = self.item.sceneBoundingRect()
        self.itemRect = self.item.boundingRect()
        self.selectBox.blockSignals(True)
        self.selectBox.setPos([rect.x(), rect.y()])
        self.selectBox.setSize(rect.size())
        self.selectBox.setAngle(0)
        self.selectBox.blockSignals(False)

    def zValue(self):
        return self.opts['z']
        
    def setZValue(self, z):
        self.opts['z'] = z
        if z is not None:
            self.item.setZValue(z)
        
    def selectionChanged(self, canvas, items):
        self.selected = len(items) == 1 and (items[0] is self) 
        self.showSelectBox()
            
                
    def selectBoxChanged(self):
        self.selectBoxMoved()
        #self.updateTransform(self.selectBox)
        #self.emit(QtCore.SIGNAL('transformChanged'), self)
        self.sigTransformChanged.emit(self)
        
    def selectBoxChangeFinished(self):
        #self.emit(QtCore.SIGNAL('transformChangeFinished'), self)
        self.sigTransformChangeFinished.emit(self)

    def alphaPressed(self):
        """Hide selection box while slider is moving"""
        self.hideSelectBox()
        
    def alphaReleased(self):
        self.showSelectBox()
        
    def showSelectBox(self):
        """Display the selection box around this item if it is selected and movable"""
        if self.selected and self.isMovable() and self.isVisible() and len(self.canvas.itemList.selectedItems())==1:
            self.selectBox.show()
        else:
            self.selectBox.hide()
        
    def hideSelectBox(self):
        self.selectBox.hide()
        
    def show(self):
        if self.opts['visible']:
            return
        self.opts['visible'] = True
        self.item.show()
        self.showSelectBox()
        self.sigVisibilityChanged.emit(self)
        
    def hide(self):
        if not self.opts['visible']:
            return
        self.opts['visible'] = False
        self.item.hide()
        self.hideSelectBox()
        self.sigVisibilityChanged.emit(self)

    def setVisible(self, vis):
        if vis:
            self.show()
        else:
            self.hide()

    def isVisible(self):
        return self.opts['visible']




class MarkerCanvasItem(CanvasItem):
    def __init__(self, canvas, **opts):
        item = QtGui.QGraphicsEllipseItem(-0.5, -0.5, 1., 1.)
        item.setPen(pg.mkPen((255,255,255)))
        item.setBrush(pg.mkBrush((0,100,255)))
        CanvasItem.__init__(self, canvas, item, **opts)
        
class ScanCanvasItem(CanvasItem):
    def __init__(self, canvas, item, **opts):
        
        #print "Creating ScanCanvasItem...."
        CanvasItem.__init__(self, canvas, item, **opts)
        
        self.addScanImageBtn = QtGui.QPushButton()
        self.addScanImageBtn.setText('Add Scan Image')
        self.layout.addWidget(self.addScanImageBtn,4,0,1,2)
        
        self.addScanImageBtn.connect(self.addScanImageBtn, QtCore.SIGNAL('clicked()'), self.loadScanImage)
        
    def loadScanImage(self):
        #print 'loadScanImage called.'
        #dh = self.ui.fileLoader.ui.dirTree.selectedFile()
        #scan = self.canvas.selectedItem()
        dh = self.opts['handle']
        dirs = [dh[d] for d in dh.subDirs()]
        if 'Camera' not in dirs[0].subDirs():
            print "No image data for this scan."
            return
        
        images = []
        nulls = []
        for d in dirs:
            if 'Camera' not in d.subDirs():
                continue
            frames = d['Camera']['frames.ma'].read()
            image = frames[1]-frames[0]
            image[frames[0] > frames[1]] = 0.  ## unsigned type; avoid negative values
            mx = image.max()
            if mx < 50:
                nulls.append(d.shortName())
                continue
            image *= (1000. / mx)
            images.append(image)
            
        print "Null frames for %s:" %dh.shortName(), nulls
        scanImages = np.zeros(images[0].shape)
        for im in images:
            mask = im > scanImages
            scanImages[mask] = im[mask]
        
        info = dirs[0]['Camera']['frames.ma'].read()._info[-1]
    
        pos =  info['imagePosition']
        scale = info['pixelSize']
        item = self.canvas.addImage(scanImages, pos=pos, scale=scale, z=self.opts['z']-1, name='scanImage')
        self.scanImage = item
        
        self.scanImage.restoreTransform(self.saveTransform())
        
        #self.canvas.items[item] = scanImages
        
=======
>>>>>>> 3f7389b4










if __name__ == '__main__':
    import items
    app = QtGui.QApplication([])
    w1 = QtGui.QMainWindow()
    c1 = Canvas(name="Canvas1")
    w1.setCentralWidget(c1)
    w1.show()
    w1.resize(600, 600)
    
    w2 = QtGui.QMainWindow()
    c2 = Canvas(name="Canvas2")
    w2.setCentralWidget(c2)
    w2.show()
    w2.resize(600, 600)
    

    import numpy as np
    
    img1 = np.random.normal(size=(200, 200))
    img2 = np.random.normal(size=(200, 200))
    def fn(x, y):
        return (x**2 + y**2)**0.5
    img1 += np.fromfunction(fn, (200, 200))
    img2 += np.fromfunction(lambda x,y: fn(x-100, y-100), (200, 200))
    
    img3 = np.random.normal(size=(200, 200, 200))
    
    i1 = items.ImageCanvasItem(img1, scale=[0.01, 0.01], name="Image 1", z=10)
    c1.addItem(i1)
    
    gr = c1.addGroup('itemGroup')
    i2 = items.ImageCanvasItem(img2, scale=[0.01, 0.01], pos=[-1, -1], name="Image 2", z=100, parent=gr)
    i3 = items.ImageCanvasItem(img3, scale=[0.01, 0.01], pos=[1, -1], name="Image 3", z=-100, parent=gr)
    c1.addItem(i2)
    c1.addItem(i3)
    
    i1.setMovable(True)
    i2.setMovable(True)
    <|MERGE_RESOLUTION|>--- conflicted
+++ resolved
@@ -6,16 +6,11 @@
     #print md
     
 from CanvasTemplate import *
-<<<<<<< HEAD
-from pyqtgraph import TransformGuiTemplate
-from pyqtgraph.GraphicsView import GraphicsView
-import pyqtgraph.graphicsItems as graphicsItems
-from pyqtgraph.PlotWidget import PlotWidget
-=======
+
 #from pyqtgraph.GraphicsView import GraphicsView
 #import pyqtgraph.graphicsItems as graphicsItems
 #from pyqtgraph.PlotWidget import PlotWidget
->>>>>>> 3f7389b4
+
 from pyqtgraph import widgets
 from PyQt4 import QtGui, QtCore
 #import DataManager
@@ -219,10 +214,7 @@
             self.multiSelectBox.hide()
             self.ui.mirrorImagesBtn.hide()
             self.ui.resetTransformsBtn.hide()
-<<<<<<< HEAD
-            
-=======
->>>>>>> 3f7389b4
+
         elif len(sel) > 1:
             self.showMultiSelectBox()
         
@@ -274,36 +266,19 @@
         self.multiSelectBox.blockSignals(False)
         
         self.multiSelectBox.show()
-<<<<<<< HEAD
+
         self.ui.mirrorImagesBtn.show()
         self.ui.resetTransformsBtn.show()
         #self.multiSelectBoxBase = self.multiSelectBox.getState().copy()
-    
+
     def mirrorImagesClicked(self):
-        items = self.itemList.selectedItems()
-        for i in items:
-            ci = i.item
-            ci.transformGui.mirrorImageCheck.toggle()
-        self.showMultiSelectBox()
-            
-    def resetTransformsClicked(self):
-        items = self.itemList.selectedItems()
-        for i in items:
-            i.item.resetTransformClicked()
-        self.showMultiSelectBox()
-=======
->>>>>>> 3f7389b4
-        
-        self.ui.mirrorImagesBtn.show()
-        self.ui.resetTransformsBtn.show()
-        #self.multiSelectBoxBase = self.multiSelectBox.getState().copy()
-
-    def mirrorImagesClicked(self):
+
         for ci in self.selectedItems():
             ci.transformGui.mirrorImageCheck.toggle()
         self.showMultiSelectBox()
             
     def resetTransformsClicked(self):
+
         for i in self.selectedItems():
             i.resetTransformClicked()
         self.showMultiSelectBox()
@@ -687,522 +662,6 @@
         self.addRotateHandle([1, 0], center)
 
 
-<<<<<<< HEAD
-class CanvasItem(QtCore.QObject):
-    
-    sigResetUserTransform = QtCore.Signal(object)
-    sigTransformChangeFinished = QtCore.Signal(object)
-    sigTransformChanged = QtCore.Signal(object)
-    
-    """CanvasItem takes care of managing an item's state--alpha, visibility, z-value, transformations, etc. and
-    provides a control widget"""
-    
-    sigVisibilityChanged = QtCore.Signal(object)
-    transformCopyBuffer = None
-    
-    def __init__(self, canvas, item, **opts):
-        defOpts = {'name': None, 'z': None, 'movable': True, 'scalable': False, 'handle': None, 'visible': True, 'parent':None} #'pos': [0,0], 'scale': [1,1], 'angle':0,
-        defOpts.update(opts)
-        self.opts = defOpts
-        self.selected = False
-        
-        QtCore.QObject.__init__(self)
-        self.canvas = canvas
-        self.item = item
-        
-        z = self.opts['z']
-        if z is not None:
-            item.setZValue(z)
-
-        self.ctrl = QtGui.QWidget()
-        self.layout = QtGui.QGridLayout()
-        self.layout.setSpacing(0)
-        self.ctrl.setLayout(self.layout)
-        
-        self.alphaLabel = QtGui.QLabel("Alpha")
-        self.alphaSlider = QtGui.QSlider()
-        self.alphaSlider.setMaximum(1023)
-        self.alphaSlider.setOrientation(QtCore.Qt.Horizontal)
-        self.alphaSlider.setValue(1023)
-        self.layout.addWidget(self.alphaLabel, 0, 0)
-        self.layout.addWidget(self.alphaSlider, 0, 1)
-        self.resetTransformBtn = QtGui.QPushButton('Reset Transform')
-        self.copyBtn = QtGui.QPushButton('Copy')
-        self.pasteBtn = QtGui.QPushButton('Paste')
-        self.layout.addWidget(self.resetTransformBtn, 1, 0, 1, 2)
-        self.layout.addWidget(self.copyBtn, 2, 0, 1, 1)
-        self.layout.addWidget(self.pasteBtn, 2, 1, 1, 1)
-        self.transformWidget = QtGui.QWidget()
-        self.transformGui = TransformGuiTemplate.Ui_Form()
-        self.transformGui.setupUi(self.transformWidget)
-        self.layout.addWidget(self.transformWidget, 3, 0, 1, 2)
-        
-        self.alphaSlider.valueChanged.connect(self.alphaChanged)
-        self.alphaSlider.sliderPressed.connect(self.alphaPressed)
-        self.alphaSlider.sliderReleased.connect(self.alphaReleased)
-        self.canvas.sigSelectionChanged.connect(self.selectionChanged)
-        self.resetTransformBtn.clicked.connect(self.resetTransformClicked)
-        self.copyBtn.clicked.connect(self.copyClicked)
-        self.pasteBtn.clicked.connect(self.pasteClicked)
-        self.transformGui.mirrorImageCheck.stateChanged.connect(self.mirrorImage)
-        
-        if 'transform' in self.opts:
-            self.baseTransform = self.opts['transform']
-        else:
-            self.baseTransform = pg.Transform()
-            if 'pos' in self.opts:
-                self.baseTransform.translate(self.opts['pos'])
-            if 'angle' in self.opts:
-                self.baseTransform.rotate(self.opts['angle'])
-            if 'scale' in self.opts:
-                self.baseTransform.scale(self.opts['scale'])
-
-        ## create selection box (only visible when selected)
-        tr = self.baseTransform.saveState()
-        if 'scalable' not in opts and tr['scale'] == (1,1):
-            self.opts['scalable'] = True
-        self.selectBox = SelectBox(scalable=self.opts['scalable'])
-        self.canvas.scene().addItem(self.selectBox)
-        self.selectBox.hide()
-        self.selectBox.setZValue(1e6)
-        self.selectBox.sigRegionChanged.connect(self.selectBoxChanged)  ## calls selectBoxMoved
-        self.selectBox.sigRegionChangeFinished.connect(self.selectBoxChangeFinished)
-
-        ## set up the transformations that will be applied to the item
-        ## (It is not safe to use item.setTransform, since the item might count on that not changing)
-        self.itemRotation = QtGui.QGraphicsRotation()
-        self.itemScale = QtGui.QGraphicsScale()
-        self.item.setTransformations([self.itemRotation, self.itemScale])
-        
-        self.tempTransform = pg.Transform() ## holds the additional transform that happens during a move - gets added to the userTransform when move is done.
-        self.userTransform = pg.Transform() ## stores the total transform of the object
-        self.resetUserTransform() 
-        self.selectBoxBase = self.selectBox.getState().copy()
-        
-        ## reload user transform from disk if possible
-        if self.opts['handle'] is not None:
-            trans = self.opts['handle'].info().get('userTransform', None)
-            if trans is not None:
-                self.restoreTransform(trans)
-                
-        #print "Created canvas item", self
-        #print "  base:", self.baseTransform
-        #print "  user:", self.userTransform
-        #print "  temp:", self.tempTransform
-        #print "  bounds:", self.item.sceneBoundingRect()
-
-    def graphicsItem(self):
-        return self.item
-
-    #def name(self):
-        #return self.opts['name']
-    def handle(self):
-        """Return the file handle for this item, if any exists."""
-        return self.opts['handle']
-                             
-    def copyClicked(self):
-        CanvasItem.transformCopyBuffer = self.saveTransform()
-        
-    def pasteClicked(self):
-        t = CanvasItem.transformCopyBuffer
-        if t is None:
-            return
-        else:
-            self.restoreTransform(t)
-            
-    def mirrorImage(self, state):
-        if not self.isMovable():
-            return
-        
-        flip = self.transformGui.mirrorImageCheck.isChecked()
-        tr = self.userTransform.saveState()
-        
-        if flip:
-            if tr['scale'][0] < 0 or tr['scale'][1] < 0:
-                return
-            else:
-                self.userTransform.setScale([-tr['scale'][0], tr['scale'][1]])
-                self.userTransform.setTranslate([-tr['pos'][0], tr['pos'][1]])
-                self.userTransform.setRotate(-tr['angle'])
-                self.updateTransform()
-                self.selectBoxFromUser()
-                return
-        elif not flip:
-            if tr['scale'][0] > 0 and tr['scale'][1] > 0:
-                return
-            else:
-                self.userTransform.setScale([-tr['scale'][0], tr['scale'][1]])
-                self.userTransform.setTranslate([-tr['pos'][0], tr['pos'][1]])
-                self.userTransform.setRotate(-tr['angle'])
-                self.updateTransform()
-                self.selectBoxFromUser()
-                return
-                
-    def hasUserTransform(self):
-        #print self.userRotate, self.userTranslate
-        return not self.userTransform.isIdentity()
-
-    def ctrlWidget(self):
-        return self.ctrl
-        
-    def alphaChanged(self, val):
-        alpha = val / 1023.
-        self.item.setOpacity(alpha)
-        
-    def isMovable(self):
-        return self.opts['movable']
-        
-    def setMovable(self, m):
-        self.opts['movable'] = m
-        
-    def selectBoxMoved(self):
-        """The selection box has moved; get its transformation information and pass to the graphics item"""
-        #translate, rotate = self.selectBox.getGlobalTransform(relativeTo=self.selectBoxBase)
-        
-        #self.userTranslate = translate
-        #self.userRotate = rotate
-        
-        #self.updateTransform()
-        
-        self.userTransform = self.selectBox.getGlobalTransform(relativeTo=self.selectBoxBase)
-        self.updateTransform()
-        
-        
-        #st = self.selectBox.getState()
-        
-        #bPos1 = pg.Point(self.selectBoxBase['pos'])
-        #bPos2 = pg.Point(st['pos'])
-        
-        ### How far the box has moved from its starting position
-        #trans = bPos2 - bPos1
-        
-        ### rotation
-        #ang = -st['angle'] * 180. / 3.14159265358
-        #rot = QtGui.QTransform()
-        #rot.rotate(ang)
-
-        ### We need to come up with a universal transformation--one that can be applied to other objects 
-        ### such that all maintain alignment. 
-        ### More specifically, we need to turn the selection box's position and angle into
-        ### a rotation _around the origin_ and a translation.
-        
-        ### Approach is:
-        ### 1. Call the center of the item's coord. system p0
-        ### 2. Rotate p0 by ang around the global origin; call this point p1
-        ### 3. The point where the item's origin will end up ultimately is p2
-        ### 4. The translation we are looking for is p2 - (p1-p0) - 
-
-        #p0 = pg.Point(self.basePos)
-
-        ### base position, rotated
-        #p1 = rot.map(p0)
-        
-        ### find final location of item:
-        ### item pos relative to box
-        #relPos = p0 - bPos1
-        ##print relPos, p0, bPos1
-        
-        ### rotate
-        #relPos2 = rot.map(relPos)
-        
-        ### final location of item
-        #p2 = relPos2 + trans
-        
-        ### translation left over
-        #t2 = p2 - (p1-p0) - relPos
-        ##print trans, p2, p1, t2
-        
-        #self.userTranslate = [t2.x(), t2.y()]
-        #self.userRotate = st['angle']
-        
-        #self.updateTransform()
-    def setTemporaryTransform(self, transform):
-        self.tempTransform = transform
-        self.updateTransform()
-    
-    def applyTemporaryTransform(self):
-        ##### THIS IS WHAT I NEED TO FIX!
-        #"""Combines the temporary transform with the userTransform, and sets the userTransform"""
-        #transform = QtGui.QTransform()
-        ##transform.translate(*self.tempTranslate)
-        #transform.rotate(-self.tempRotate)
-        #transform.translate(*self.tempTranslate)
-        #translate = transform.map(0.0, 0.0)
-        #print "Old userTransform: ", self.userTranslate, self.userRotate
-        #print "    tempTransform: ", translate, self.tempRotate
-        
-        #self.userTranslate = self.userTranslate + self.tempTranslate
-        #self.userRotate += self.tempRotate
-        #print "New userTransform: ", self.userTranslate, self.userRotate
-        #self.resetTemporaryTransform()
-        #self.selectBoxFromUser()
-        st = self.userTransform.saveState()
-        
-        self.userTransform = self.userTransform * self.tempTransform ## order is important!
-        
-        ### matrix multiplication affects the scale factors, need to reset
-        if st['scale'][0] < 0 or st['scale'][1] < 0:
-            nst = self.userTransform.saveState()
-            self.userTransform.setScale([-nst['scale'][0], -nst['scale'][1]])
-        
-        self.resetTemporaryTransform()
-        self.selectBoxFromUser()
-        self.selectBoxChangeFinished()
-        #self.updateTransform()
-    
-    def resetTemporaryTransform(self):
-        self.tempTransform = pg.Transform()
-        self.updateTransform()
-        
-    def transform(self): 
-        return self.item.transform()
-
-    def updateTransform(self):
-        """Regenerate the item position from the base and user transform"""
-        ## Ideally we want to apply transformations in this order: 
-        ##    scale * baseTranslate * userRotate * userTranslate
-        ## HOWEVER: transformations are actually applied like this:
-        ##    scale * rotate * translate
-        ## So we just need to do some rearranging:
-        ##    scale * userRotate * (userRotate^-1 * baseTranslate * userRotate) * userTranslate
-        
-        #p1 = self.baseTranform.
-        #transform = QtGui.QTransform()
-        #transform.translate(*self.tempTranslate)
-        #transform.rotate(-self.tempRotate)
-        #transform.translate(*self.userTranslate)
-        #transform.rotate(-self.userRotate)
-        #print "Temp: ", self.tempTransform.matrix()
-        #print "User: ", self.userTransform.matrix()
-        #print "Base: ", self.baseTransform.matrix()
-        
-        
-        
-        transform = self.baseTransform * self.userTransform *self.tempTransform## order is important
-        #print "Transform: ", transform.matrix()
-            
-        s = transform.saveState()
-        self.item.setPos(*s['pos'])
-        
-        self.itemRotation.setAngle(s['angle'])
-        self.itemScale.setXScale(s['scale'][0])
-        self.itemScale.setYScale(s['scale'][1])
-        
-        self.displayTransform(transform)
-        
-    def displayTransform(self, transform):
-        """Updates transform numbers in the ctrl widget."""
-        
-        tr = transform.saveState()
-        
-        self.transformGui.translateLabel.setText("Translate: (%f, %f)" %(tr['pos'][0], tr['pos'][1]))
-        self.transformGui.rotateLabel.setText("Rotate: %f degrees" %tr['angle'])
-        self.transformGui.scaleLabel.setText("Scale: (%f, %f)" %(tr['scale'][0], tr['scale'][1]))
-        #self.transformGui.mirrorImageCheck.setChecked(False)
-        #if tr['scale'][0] < 0:
-        #    self.transformGui.mirrorImageCheck.setChecked(True)
-
-        
-
-    def resetUserTransform(self):
-        #self.userRotate = 0
-        #self.userTranslate = pg.Point(0,0)
-        self.userTransform.reset()
-        self.updateTransform()
-        
-        self.selectBox.blockSignals(True)
-        self.selectBoxToItem()
-        self.selectBox.blockSignals(False)
-        self.sigTransformChanged.emit(self)
-        self.sigTransformChangeFinished.emit(self)
-        
-    def resetTransformClicked(self):
-        self.resetUserTransform()
-        self.sigResetUserTransform.emit(self)
-        
-    def restoreTransform(self, tr):
-        try:
-            #self.userTranslate = pg.Point(tr['trans'])
-            #self.userRotate = tr['rot']
-            self.userTransform = pg.Transform(tr)
-            self.updateTransform()
-            self.selectBoxFromUser() ## move select box to match
-            self.sigTransformChanged.emit(self)
-            self.sigTransformChangeFinished.emit(self)
-        except:
-            #self.userTranslate = pg.Point([0,0])
-            #self.userRotate = 0
-            self.userTransform = pg.Transform()
-            debug.printExc("Failed to load transform:")
-        #print "set transform", self, self.userTranslate
-        
-    def saveTransform(self):
-        #print "save transform", self, self.userTranslate
-        #return {'trans': list(self.userTranslate), 'rot': self.userRotate}
-        return self.userTransform.saveState()
-    
-    def selectBoxFromUser(self):
-        """Move the selection box to match the current userTransform"""
-        ## user transform
-        #trans = QtGui.QTransform()
-        #trans.translate(*self.userTranslate)
-        #trans.rotate(-self.userRotate)
-        
-        #x2, y2 = trans.map(*self.selectBoxBase['pos'])
-        
-        self.selectBox.blockSignals(True)
-        self.selectBox.setState(self.selectBoxBase)
-        self.selectBox.applyGlobalTransform(self.userTransform)
-        #self.selectBox.setAngle(self.userRotate)
-        #self.selectBox.setPos([x2, y2])
-        self.selectBox.blockSignals(False)
-        
-
-    def selectBoxToItem(self):
-        """Move/scale the selection box so it fits the item's bounding rect. (assumes item is not rotated)"""
-        rect = self.item.sceneBoundingRect()
-        self.itemRect = self.item.boundingRect()
-        self.selectBox.blockSignals(True)
-        self.selectBox.setPos([rect.x(), rect.y()])
-        self.selectBox.setSize(rect.size())
-        self.selectBox.setAngle(0)
-        self.selectBox.blockSignals(False)
-
-    def zValue(self):
-        return self.opts['z']
-        
-    def setZValue(self, z):
-        self.opts['z'] = z
-        if z is not None:
-            self.item.setZValue(z)
-        
-    def selectionChanged(self, canvas, items):
-        self.selected = len(items) == 1 and (items[0] is self) 
-        self.showSelectBox()
-            
-                
-    def selectBoxChanged(self):
-        self.selectBoxMoved()
-        #self.updateTransform(self.selectBox)
-        #self.emit(QtCore.SIGNAL('transformChanged'), self)
-        self.sigTransformChanged.emit(self)
-        
-    def selectBoxChangeFinished(self):
-        #self.emit(QtCore.SIGNAL('transformChangeFinished'), self)
-        self.sigTransformChangeFinished.emit(self)
-
-    def alphaPressed(self):
-        """Hide selection box while slider is moving"""
-        self.hideSelectBox()
-        
-    def alphaReleased(self):
-        self.showSelectBox()
-        
-    def showSelectBox(self):
-        """Display the selection box around this item if it is selected and movable"""
-        if self.selected and self.isMovable() and self.isVisible() and len(self.canvas.itemList.selectedItems())==1:
-            self.selectBox.show()
-        else:
-            self.selectBox.hide()
-        
-    def hideSelectBox(self):
-        self.selectBox.hide()
-        
-    def show(self):
-        if self.opts['visible']:
-            return
-        self.opts['visible'] = True
-        self.item.show()
-        self.showSelectBox()
-        self.sigVisibilityChanged.emit(self)
-        
-    def hide(self):
-        if not self.opts['visible']:
-            return
-        self.opts['visible'] = False
-        self.item.hide()
-        self.hideSelectBox()
-        self.sigVisibilityChanged.emit(self)
-
-    def setVisible(self, vis):
-        if vis:
-            self.show()
-        else:
-            self.hide()
-
-    def isVisible(self):
-        return self.opts['visible']
-
-
-
-
-class MarkerCanvasItem(CanvasItem):
-    def __init__(self, canvas, **opts):
-        item = QtGui.QGraphicsEllipseItem(-0.5, -0.5, 1., 1.)
-        item.setPen(pg.mkPen((255,255,255)))
-        item.setBrush(pg.mkBrush((0,100,255)))
-        CanvasItem.__init__(self, canvas, item, **opts)
-        
-class ScanCanvasItem(CanvasItem):
-    def __init__(self, canvas, item, **opts):
-        
-        #print "Creating ScanCanvasItem...."
-        CanvasItem.__init__(self, canvas, item, **opts)
-        
-        self.addScanImageBtn = QtGui.QPushButton()
-        self.addScanImageBtn.setText('Add Scan Image')
-        self.layout.addWidget(self.addScanImageBtn,4,0,1,2)
-        
-        self.addScanImageBtn.connect(self.addScanImageBtn, QtCore.SIGNAL('clicked()'), self.loadScanImage)
-        
-    def loadScanImage(self):
-        #print 'loadScanImage called.'
-        #dh = self.ui.fileLoader.ui.dirTree.selectedFile()
-        #scan = self.canvas.selectedItem()
-        dh = self.opts['handle']
-        dirs = [dh[d] for d in dh.subDirs()]
-        if 'Camera' not in dirs[0].subDirs():
-            print "No image data for this scan."
-            return
-        
-        images = []
-        nulls = []
-        for d in dirs:
-            if 'Camera' not in d.subDirs():
-                continue
-            frames = d['Camera']['frames.ma'].read()
-            image = frames[1]-frames[0]
-            image[frames[0] > frames[1]] = 0.  ## unsigned type; avoid negative values
-            mx = image.max()
-            if mx < 50:
-                nulls.append(d.shortName())
-                continue
-            image *= (1000. / mx)
-            images.append(image)
-            
-        print "Null frames for %s:" %dh.shortName(), nulls
-        scanImages = np.zeros(images[0].shape)
-        for im in images:
-            mask = im > scanImages
-            scanImages[mask] = im[mask]
-        
-        info = dirs[0]['Camera']['frames.ma'].read()._info[-1]
-    
-        pos =  info['imagePosition']
-        scale = info['pixelSize']
-        item = self.canvas.addImage(scanImages, pos=pos, scale=scale, z=self.opts['z']-1, name='scanImage')
-        self.scanImage = item
-        
-        self.scanImage.restoreTransform(self.saveTransform())
-        
-        #self.canvas.items[item] = scanImages
-        
-=======
->>>>>>> 3f7389b4
-
-
-
-
 
 
 
