from pyqtgraph.Qt import QtGui, QtCore
from pyqtgraph.python2_3 import sortList
import numpy as np
from pyqtgraph.Point import Point
import pyqtgraph.functions as fn
from .. ItemGroup import ItemGroup
from .. GraphicsWidget import GraphicsWidget
from pyqtgraph.GraphicsScene import GraphicsScene
import pyqtgraph
import weakref
from copy import deepcopy

__all__ = ['ViewBox']


class ChildGroup(ItemGroup):
    
    sigItemsChanged = QtCore.Signal()
    
    def itemChange(self, change, value):
        ret = ItemGroup.itemChange(self, change, value)
        if change == self.ItemChildAddedChange or change == self.ItemChildRemovedChange:
            self.sigItemsChanged.emit()
        
        return ret


class ViewBox(GraphicsWidget):
    """
    **Bases:** :class:`GraphicsWidget <pyqtgraph.GraphicsWidget>`
    
    Box that allows internal scaling/panning of children by mouse drag. 
    This class is usually created automatically as part of a :class:`PlotItem <pyqtgraph.PlotItem>` or :class:`Canvas <pyqtgraph.canvas.Canvas>` or with :func:`GraphicsLayout.addViewBox() <pyqtgraph.GraphicsLayout.addViewBox>`.
    
    Features:
    
        - Scaling contents by mouse or auto-scale when contents change
        - View linking--multiple views display the same data ranges
        - Configurable by context menu
        - Item coordinate mapping methods
    
    Not really compatible with GraphicsView having the same functionality.
    """
    
    sigYRangeChanged = QtCore.Signal(object, object)
    sigXRangeChanged = QtCore.Signal(object, object)
    sigRangeChangedManually = QtCore.Signal(object)
    sigRangeChanged = QtCore.Signal(object, object)
    #sigActionPositionChanged = QtCore.Signal(object)
    sigStateChanged = QtCore.Signal(object)
    sigTransformChanged = QtCore.Signal(object)
    
    ## mouse modes
    PanMode = 3
    RectMode = 1
    
    ## axes
    XAxis = 0
    YAxis = 1
    XYAxes = 2
    
    ## for linking views together
    NamedViews = weakref.WeakValueDictionary()   # name: ViewBox
    AllViews = weakref.WeakKeyDictionary()       # ViewBox: None
    
    def __init__(self, parent=None, border=None, lockAspect=False, enableMouse=True, invertY=False, enableMenu=True, name=None):
        """
        =============  =============================================================
        **Arguments**
        *parent*       (QGraphicsWidget) Optional parent widget
        *border*       (QPen) Do draw a border around the view, give any 
                       single argument accepted by :func:`mkPen <pyqtgraph.mkPen>`
        *lockAspect*   (False or float) The aspect ratio to lock the view 
                       coorinates to. (or False to allow the ratio to change)
        *enableMouse*  (bool) Whether mouse can be used to scale/pan the view 
        *invertY*      (bool) See :func:`invertY <pyqtgraph.ViewBox.invertY>`
        =============  =============================================================
        """
        
        
        
        GraphicsWidget.__init__(self, parent)
        self.name = None
        self.linksBlocked = False
        self.addedItems = []
        #self.gView = view
        #self.showGrid = showGrid
        
        self.state = {
            
            ## separating targetRange and viewRange allows the view to be resized
            ## while keeping all previously viewed contents visible
            'targetRange': [[0,1], [0,1]],   ## child coord. range visible [[xmin, xmax], [ymin, ymax]]
            'viewRange': [[0,1], [0,1]],     ## actual range viewed
        
            'yInverted': invertY,
            'aspectLocked': False,    ## False if aspect is unlocked, otherwise float specifies the locked ratio.
            'autoRange': [True, True],  ## False if auto range is disabled, 
                                          ## otherwise float gives the fraction of data that is visible
            'autoPan': [False, False],         ## whether to only pan (do not change scaling) when auto-range is enabled
            'autoVisibleOnly': [False, False], ## whether to auto-range only to the visible portion of a plot 
            'linkedViews': [None, None],  ## may be None, "viewName", or weakref.ref(view)
                                          ## a name string indicates that the view *should* link to another, but no view with that name exists yet.
            
            'mouseEnabled': [enableMouse, enableMouse],
            'mouseMode': ViewBox.PanMode if pyqtgraph.getConfigOption('leftButtonPan') else ViewBox.RectMode,  
            'enableMenu': enableMenu,
            'wheelScaleFactor': -1.0 / 8.0,

            'background': None,
        }
        self._updatingRange = False  ## Used to break recursive loops. See updateAutoRange.
        
        
        self.setFlag(self.ItemClipsChildrenToShape)
        self.setFlag(self.ItemIsFocusable, True)  ## so we can receive key presses
        
        ## childGroup is required so that ViewBox has local coordinates similar to device coordinates.
        ## this is a workaround for a Qt + OpenGL bug that causes improper clipping
        ## https://bugreports.qt.nokia.com/browse/QTBUG-23723
        self.childGroup = ChildGroup(self)
        self.childGroup.sigItemsChanged.connect(self.itemsChanged)
        
        self.background = QtGui.QGraphicsRectItem(self.rect())
        self.background.setParentItem(self)
        self.background.setZValue(-1e6)
        self.background.setPen(fn.mkPen(None))
        self.updateBackground()
        
        #self.useLeftButtonPan = pyqtgraph.getConfigOption('leftButtonPan') # normally use left button to pan
        # this also enables capture of keyPressEvents.
        
        ## Make scale box that is shown when dragging on the view
        self.rbScaleBox = QtGui.QGraphicsRectItem(0, 0, 1, 1)
        self.rbScaleBox.setPen(fn.mkPen((255,255,100), width=1))
        self.rbScaleBox.setBrush(fn.mkBrush(255,255,0,100))
        self.rbScaleBox.hide()
        self.addItem(self.rbScaleBox)
        
        self.axHistory = [] # maintain a history of zoom locations
        self.axHistoryPointer = -1 # pointer into the history. Allows forward/backward movement, not just "undo"
        
        self.setZValue(-100)
        self.setSizePolicy(QtGui.QSizePolicy(QtGui.QSizePolicy.Expanding, QtGui.QSizePolicy.Expanding))
        
        self.setAspectLocked(lockAspect)
        
        self.border = fn.mkPen(border)
        self.menu = ViewBoxMenu(self)
        
        self.register(name)
        if name is None:
            self.updateViewLists()
        
    def register(self, name):
        """
        Add this ViewBox to the registered list of views. 
        *name* will appear in the drop-down lists for axis linking in all other views.
        The same can be accomplished by initializing the ViewBox with the *name* attribute.
        """
        ViewBox.AllViews[self] = None
        if self.name is not None:
            del ViewBox.NamedViews[self.name]
        self.name = name
        if name is not None:
            ViewBox.NamedViews[name] = self
            ViewBox.updateAllViewLists()
            sid = id(self)
            self.destroyed.connect(lambda: ViewBox.forgetView(sid, name) if ViewBox is not None else None)
            #self.destroyed.connect(self.unregister)

    def unregister(self):
        """
        Remove this ViewBox forom the list of linkable views. (see :func:`register() <pyqtgraph.ViewBox.register>`)
        """
        del ViewBox.AllViews[self]
        if self.name is not None:
            del ViewBox.NamedViews[self.name]

    def close(self):
        self.unregister()

    def implements(self, interface):
        return interface == 'ViewBox'
        
        
    def getState(self, copy=True):
        """Return the current state of the ViewBox. 
        Linked views are always converted to view names in the returned state."""
        state = self.state.copy()
        views = []
        for v in state['linkedViews']:
            if isinstance(v, weakref.ref):
                v = v()
            if v is None or isinstance(v, basestring):
                views.append(v)
            else:
                views.append(v.name)
        state['linkedViews'] = views
        if copy:
            return deepcopy(state)
        else:
            return state
        
    def setState(self, state):
        """Restore the state of this ViewBox.
        (see also getState)"""
        state = state.copy()
        self.setXLink(state['linkedViews'][0])
        self.setYLink(state['linkedViews'][1])
        del state['linkedViews']
        
        self.state.update(state)
        self.updateMatrix()
        self.sigStateChanged.emit(self)


    def setMouseMode(self, mode):
        """
        Set the mouse interaction mode. *mode* must be either ViewBox.PanMode or ViewBox.RectMode.
        In PanMode, the left mouse button pans the view and the right button scales.
        In RectMode, the left button draws a rectangle which updates the visible region (this mode is more suitable for single-button mice)
        """
        if mode not in [ViewBox.PanMode, ViewBox.RectMode]:
            raise Exception("Mode must be ViewBox.PanMode or ViewBox.RectMode")
        self.state['mouseMode'] = mode
        self.sigStateChanged.emit(self)

    #def toggleLeftAction(self, act):  ## for backward compatibility
        #if act.text() is 'pan':
            #self.setLeftButtonAction('pan')
        #elif act.text() is 'zoom':
            #self.setLeftButtonAction('rect')

    def setLeftButtonAction(self, mode='rect'):  ## for backward compatibility
        if mode.lower() == 'rect':
            self.setMouseMode(ViewBox.RectMode)
        elif mode.lower() == 'pan':
            self.setMouseMode(ViewBox.PanMode)
        else:
            raise Exception('graphicsItems:ViewBox:setLeftButtonAction: unknown mode = %s (Options are "pan" and "rect")' % mode)
            
    def innerSceneItem(self):
        return self.childGroup
    
    def setMouseEnabled(self, x=None, y=None):
        """
        Set whether each axis is enabled for mouse interaction. *x*, *y* arguments must be True or False.
        This allows the user to pan/scale one axis of the view while leaving the other axis unchanged.
        """
        if x is not None:
            self.state['mouseEnabled'][0] = x
        if y is not None:
            self.state['mouseEnabled'][1] = y
        self.sigStateChanged.emit(self)
            
    def mouseEnabled(self):
        return self.state['mouseEnabled'][:]
        
    def setMenuEnabled(self, enableMenu=True):
        self.state['enableMenu'] = enableMenu
        self.sigStateChanged.emit(self)

    def menuEnabled(self):
        return self.state.get('enableMenu', True)       
    
    def addItem(self, item, ignoreBounds=False):
        """
        Add a QGraphicsItem to this view. The view will include this item when determining how to set its range
        automatically unless *ignoreBounds* is True.
        """
        if item.zValue() < self.zValue():
            item.setZValue(self.zValue()+1)
        item.setParentItem(self.childGroup)
        if not ignoreBounds:
            self.addedItems.append(item)
        self.updateAutoRange()
        #print "addItem:", item, item.boundingRect()
        
    def removeItem(self, item):
        """Remove an item from this view."""
        try:
            self.addedItems.remove(item)
        except:
            pass
        self.scene().removeItem(item)
        self.updateAutoRange()

    def resizeEvent(self, ev):
        #self.setRange(self.range, padding=0)
        #self.updateAutoRange()
        self.updateMatrix()
        self.sigStateChanged.emit(self)
        self.background.setRect(self.rect())
        #self.linkedXChanged()
        #self.linkedYChanged()
        
    def viewRange(self):
        """Return a the view's visible range as a list: [[xmin, xmax], [ymin, ymax]]"""
        return [x[:] for x in self.state['viewRange']]  ## return copy

    def viewRect(self):
        """Return a QRectF bounding the region visible within the ViewBox"""
        try:
            vr0 = self.state['viewRange'][0]
            vr1 = self.state['viewRange'][1]
            return QtCore.QRectF(vr0[0], vr1[0], vr0[1]-vr0[0], vr1[1] - vr1[0])
        except:
            print("make qrectf failed:", self.state['viewRange'])
            raise
    
    def targetRange(self):
        return [x[:] for x in self.state['targetRange']]  ## return copy
    
    def targetRect(self):  
        """
        Return the region which has been requested to be visible. 
        (this is not necessarily the same as the region that is *actually* visible--
        resizing and aspect ratio constraints can cause targetRect() and viewRect() to differ)
        """
        try:
            tr0 = self.state['targetRange'][0]
            tr1 = self.state['targetRange'][1]
            return QtCore.QRectF(tr0[0], tr1[0], tr0[1]-tr0[0], tr1[1] - tr1[0])
        except:
            print("make qrectf failed:", self.state['targetRange'])
            raise

    def setRange(self, rect=None, xRange=None, yRange=None, padding=0.02, update=True, disableAutoRange=True):
        """
        Set the visible range of the ViewBox.
        Must specify at least one of *range*, *xRange*, or *yRange*. 
        
        ============= =====================================================================
        **Arguments**
        *rect*        (QRectF) The full range that should be visible in the view box.
        *xRange*      (min,max) The range that should be visible along the x-axis.
        *yRange*      (min,max) The range that should be visible along the y-axis.
        *padding*     (float) Expand the view by a fraction of the requested range. 
                      By default, this value is 0.02 (2%)
        ============= =====================================================================
        
        """
        
        changes = {}
        
        if rect is not None:
            changes = {0: [rect.left(), rect.right()], 1: [rect.top(), rect.bottom()]}
        if xRange is not None:
            changes[0] = xRange
        if yRange is not None:
            changes[1] = yRange

        if len(changes) == 0:
            print(rect)
            raise Exception("Must specify at least one of rect, xRange, or yRange. (gave rect=%s)" % str(type(rect)))
        
        changed = [False, False]
        for ax, range in changes.items():
            mn = min(range)
            mx = max(range)
            if mn == mx:   ## If we requested 0 range, try to preserve previous scale. Otherwise just pick an arbitrary scale.
                dy = self.state['viewRange'][ax][1] - self.state['viewRange'][ax][0]
                if dy == 0:
                    dy = 1
                mn -= dy*0.5
                mx += dy*0.5
                padding = 0.0
            if any(np.isnan([mn, mx])) or any(np.isinf([mn, mx])):
                raise Exception("Not setting range [%s, %s]" % (str(mn), str(mx)))
                
            p = (mx-mn) * padding
            mn -= p
            mx += p
            
            if self.state['targetRange'][ax] != [mn, mx]:
                self.state['targetRange'][ax] = [mn, mx]
                changed[ax] = True
            
        if any(changed) and disableAutoRange:
            if all(changed):
                ax = ViewBox.XYAxes
            elif changed[0]:
                ax = ViewBox.XAxis
            elif changed[1]:
                ax = ViewBox.YAxis
            self.enableAutoRange(ax, False)
                
                
        self.sigStateChanged.emit(self)
        
        if update:
            self.updateMatrix(changed)
            
        for ax, range in changes.items():
            link = self.linkedView(ax)
            if link is not None:
                link.linkedViewChanged(self, ax)

        if changed[0] and self.state['autoVisibleOnly'][1]:
            self.updateAutoRange()
        elif changed[1] and self.state['autoVisibleOnly'][0]:
            self.updateAutoRange()
            
    def setYRange(self, min, max, padding=0.02, update=True):
        """
        Set the visible Y range of the view to [*min*, *max*]. 
        The *padding* argument causes the range to be set larger by the fraction specified.
        """
        self.setRange(yRange=[min, max], update=update, padding=padding)
        
    def setXRange(self, min, max, padding=0.02, update=True):
        """
        Set the visible X range of the view to [*min*, *max*]. 
        The *padding* argument causes the range to be set larger by the fraction specified.
        """
        self.setRange(xRange=[min, max], update=update, padding=padding)

    def autoRange(self, padding=0.02, item=None):
        """
        Set the range of the view box to make all children visible.
        Note that this is not the same as enableAutoRange, which causes the view to 
        automatically auto-range whenever its contents are changed.
        """
        if item is None:
            bounds = self.childrenBoundingRect()
        else:
            bounds = self.mapFromItemToView(item, item.boundingRect()).boundingRect()
            
        if bounds is not None:
            self.setRange(bounds, padding=padding)
            
            
    def scaleBy(self, s, center=None):
        """
        Scale by *s* around given center point (or center of view).
        *s* may be a Point or tuple (x, y)
        """
        scale = Point(s)
        if self.state['aspectLocked'] is not False:
            scale[0] = self.state['aspectLocked'] * scale[1]

        vr = self.targetRect()
        if center is None:
            center = Point(vr.center())
        else:
            center = Point(center)
        tl = center + (vr.topLeft()-center) * scale
        br = center + (vr.bottomRight()-center) * scale
        self.setRange(QtCore.QRectF(tl, br), padding=0)
        
    def translateBy(self, t):
        """
        Translate the view by *t*, which may be a Point or tuple (x, y).
        """
        t = Point(t)
        #if viewCoords:  ## scale from pixels
            #o = self.mapToView(Point(0,0))
            #t = self.mapToView(t) - o
        
        vr = self.targetRect()
        self.setRange(vr.translated(t), padding=0)
        
    def enableAutoRange(self, axis=None, enable=True):
        """
        Enable (or disable) auto-range for *axis*, which may be ViewBox.XAxis, ViewBox.YAxis, or ViewBox.XYAxes for both
        (if *axis* is omitted, both axes will be changed).
        When enabled, the axis will automatically rescale when items are added/removed or change their shape.
        The argument *enable* may optionally be a float (0.0-1.0) which indicates the fraction of the data that should
        be visible (this only works with items implementing a dataRange method, such as PlotDataItem).
        """
        #print "autorange:", axis, enable
        #if not enable:
            #import traceback
            #traceback.print_stack()
            
        if enable is True:
            enable = 1.0
        
        if axis is None:
            axis = ViewBox.XYAxes
        
        if axis == ViewBox.XYAxes or axis == 'xy':
            self.state['autoRange'][0] = enable
            self.state['autoRange'][1] = enable
        elif axis == ViewBox.XAxis or axis == 'x':
            self.state['autoRange'][0] = enable
        elif axis == ViewBox.YAxis or axis == 'y':
            self.state['autoRange'][1] = enable
        else:
            raise Exception('axis argument must be ViewBox.XAxis, ViewBox.YAxis, or ViewBox.XYAxes.')
        
        if enable:
            self.updateAutoRange()
        self.sigStateChanged.emit(self)

    def disableAutoRange(self, axis=None):
        """Disables auto-range. (See enableAutoRange)"""
        self.enableAutoRange(axis, enable=False)

    def autoRangeEnabled(self):
        return self.state['autoRange'][:]

    def setAutoPan(self, x=None, y=None):
        if x is not None:
            self.state['autoPan'][0] = x
        if y is not None:
            self.state['autoPan'][1] = y
        if None not in [x,y]:
            self.updateAutoRange()

    def setAutoVisible(self, x=None, y=None):
        if x is not None:
            self.state['autoVisibleOnly'][0] = x
            if x is True:
                self.state['autoVisibleOnly'][1] = False
        if y is not None:
            self.state['autoVisibleOnly'][1] = y
            if y is True:
                self.state['autoVisibleOnly'][0] = False
        
        if x is not None or y is not None:
            self.updateAutoRange()

    def updateAutoRange(self):
        ## Break recursive loops when auto-ranging.
        ## This is needed because some items change their size in response 
        ## to a view change.
        if self._updatingRange:
            return
        
        self._updatingRange = True
        try:
            targetRect = self.viewRange()
            if not any(self.state['autoRange']):
                return
                
            fractionVisible = self.state['autoRange'][:]
            for i in [0,1]:
                if type(fractionVisible[i]) is bool:
                    fractionVisible[i] = 1.0

            childRange = None

            order = [0,1]
            if self.state['autoVisibleOnly'][0] is True:
                order = [1,0]

            args = {}
            for ax in order:
                if self.state['autoRange'][ax] is False:
                    continue
                if self.state['autoVisibleOnly'][ax]:
                    oRange = [None, None]
                    oRange[ax] = targetRect[1-ax]
                    childRange = self.childrenBounds(frac=fractionVisible, orthoRange=oRange)
                    
                else:
                    if childRange is None:
                        childRange = self.childrenBounds(frac=fractionVisible)
                
                ## Make corrections to range
                xr = childRange[ax]
                if xr is not None:
                    if self.state['autoPan'][ax]:
                        x = sum(xr) * 0.5
                        #x = childRect.center().x()
                        w2 = (targetRect[ax][1]-targetRect[ax][0]) / 2.
                        #childRect.setLeft(x-w2)
                        #childRect.setRight(x+w2)
                        childRange[ax] = [x-w2, x+w2]
                    else:
                        #wp = childRect.width() * 0.02
                        wp = (xr[1] - xr[0]) * 0.02
                        #childRect = childRect.adjusted(-wp, 0, wp, 0)
                        childRange[ax][0] -= wp
                        childRange[ax][1] += wp
                    #targetRect[ax][0] = childRect.left()
                    #targetRect[ax][1] = childRect.right()
                    targetRect[ax] = childRange[ax]
                    args['xRange' if ax == 0 else 'yRange'] = targetRect[ax]
                #else:
                    ### Make corrections to Y range
                    #if self.state['autoPan'][1]:
                        #y = childRect.center().y()
                        #h2 = (targetRect[1][1]-targetRect[1][0]) / 2.
                        #childRect.setTop(y-h2)
                        #childRect.setBottom(y+h2)
                    #else:
                        #hp = childRect.height() * 0.02
                        #childRect = childRect.adjusted(0, -hp, 0, hp)
                        
                    #targetRect[1][0] = childRect.top()
                    #targetRect[1][1] = childRect.bottom()
                    #args['yRange'] = targetRect[1]
            if len(args) == 0:
                return
            args['padding'] = 0
            args['disableAutoRange'] = False
            #self.setRange(xRange=targetRect[0], yRange=targetRect[1], padding=0, disableAutoRange=False)
            self.setRange(**args)
        finally:
            self._updatingRange = False
        
    def setXLink(self, view):
        """Link this view's X axis to another view. (see LinkView)"""
        self.linkView(self.XAxis, view)
        
    def setYLink(self, view):
        """Link this view's Y axis to another view. (see LinkView)"""
        self.linkView(self.YAxis, view)
        
        
    def linkView(self, axis, view):
        """
        Link X or Y axes of two views and unlink any previously connected axes. *axis* must be ViewBox.XAxis or ViewBox.YAxis.
        If view is None, the axis is left unlinked.
        """
        if isinstance(view, basestring):
            if view == '':
                view = None
            else:
                view = ViewBox.NamedViews.get(view, view)  ## convert view name to ViewBox if possible

        if hasattr(view, 'implements') and view.implements('ViewBoxWrapper'):
            view = view.getViewBox()

        ## used to connect/disconnect signals between a pair of views
        if axis == ViewBox.XAxis:
            signal = 'sigXRangeChanged'
            slot = self.linkedXChanged
        else:
            signal = 'sigYRangeChanged'
            slot = self.linkedYChanged


        oldLink = self.linkedView(axis)
        if oldLink is not None:
            try:
                getattr(oldLink, signal).disconnect(slot)
            except TypeError:
                ## This can occur if the view has been deleted already
                pass
            
        
        if view is None or isinstance(view, basestring):
            self.state['linkedViews'][axis] = view
        else:
            self.state['linkedViews'][axis] = weakref.ref(view)
            getattr(view, signal).connect(slot)
            if view.autoRangeEnabled()[axis] is not False:
                self.enableAutoRange(axis, False)
                slot()
            else:
                if self.autoRangeEnabled()[axis] is False:
                    slot()
            
        self.sigStateChanged.emit(self)
        
    def blockLink(self, b):
        self.linksBlocked = b  ## prevents recursive plot-change propagation

    def linkedXChanged(self):
        ## called when x range of linked view has changed
        view = self.linkedView(0)
        self.linkedViewChanged(view, ViewBox.XAxis)

    def linkedYChanged(self):
        ## called when y range of linked view has changed
        view = self.linkedView(1)
        self.linkedViewChanged(view, ViewBox.YAxis)
        
    def linkedView(self, ax):
        ## Return the linked view for axis *ax*.
        ## this method _always_ returns either a ViewBox or None.
        v = self.state['linkedViews'][ax]
        if v is None or isinstance(v, basestring):
            return None
        else:
            return v()  ## dereference weakref pointer. If the reference is dead, this returns None

    def linkedViewChanged(self, view, axis):
        if self.linksBlocked or view is None:
            return
        
        vr = view.viewRect()
        vg = view.screenGeometry()
        sg = self.screenGeometry()
        if vg is None or sg is None:
            return
        
        view.blockLink(True)
        try:
            if axis == ViewBox.XAxis:
                overlap = min(sg.right(), vg.right()) - max(sg.left(), vg.left())
                if overlap < min(vg.width()/3, sg.width()/3):  ## if less than 1/3 of views overlap, 
                                                               ## then just replicate the view
                    x1 = vr.left()
                    x2 = vr.right()
                else:  ## views overlap; line them up
                    upp = float(vr.width()) / vg.width()
                    x1 = vr.left() + (sg.x()-vg.x()) * upp
                    x2 = x1 + sg.width() * upp
                self.enableAutoRange(ViewBox.XAxis, False)
                self.setXRange(x1, x2, padding=0)
            else:
                overlap = min(sg.bottom(), vg.bottom()) - max(sg.top(), vg.top())
                if overlap < min(vg.height()/3, sg.height()/3):  ## if less than 1/3 of views overlap, 
                                                               ## then just replicate the view
                    y1 = vr.top()
                    y2 = vr.bottom()
                else:  ## views overlap; line them up
                    upp = float(vr.height()) / vg.height()
                    y2 = vr.bottom() - (sg.y()-vg.y()) * upp
                    y1 = y2 - sg.height() * upp
                self.enableAutoRange(ViewBox.YAxis, False)
                self.setYRange(y1, y2, padding=0)
        finally:
            view.blockLink(False)
        
        
    def screenGeometry(self):
        """return the screen geometry of the viewbox"""
        v = self.getViewWidget()
        if v is None:
            return None
        b = self.sceneBoundingRect()
        wr = v.mapFromScene(b).boundingRect()
        pos = v.mapToGlobal(v.pos())
        wr.adjust(pos.x(), pos.y(), pos.x(), pos.y())
        return wr
        
    

    def itemsChanged(self):
        ## called when items are added/removed from self.childGroup
        self.updateAutoRange()
        
    def itemBoundsChanged(self, item):
        self.updateAutoRange()

    def invertY(self, b=True):
        """
        By default, the positive y-axis points upward on the screen. Use invertY(True) to reverse the y-axis.
        """
        self.state['yInverted'] = b
        self.updateMatrix(changed=(False, True))
        self.sigStateChanged.emit(self)

    def yInverted(self):
        return self.state['yInverted']
        
    def setAspectLocked(self, lock=True, ratio=1):
        """
        If the aspect ratio is locked, view scaling must always preserve the aspect ratio.
        By default, the ratio is set to 1; x and y both have the same scaling.
        This ratio can be overridden (width/height), or use None to lock in the current ratio.
        """
        if not lock:
            self.state['aspectLocked'] = False
        else:
            vr = self.viewRect()
            currentRatio = vr.width() / vr.height()
            if ratio is None:
                ratio = currentRatio
            self.state['aspectLocked'] = ratio
            if ratio != currentRatio:  ## If this would change the current range, do that now
                #self.setRange(0, self.state['viewRange'][0][0], self.state['viewRange'][0][1])
                self.updateMatrix()
        self.sigStateChanged.emit(self)
        
    def childTransform(self):
        """
        Return the transform that maps from child(item in the childGroup) coordinates to local coordinates.
        (This maps from inside the viewbox to outside)
        """ 
        m = self.childGroup.transform()
        #m1 = QtGui.QTransform()
        #m1.translate(self.childGroup.pos().x(), self.childGroup.pos().y())
        return m #*m1

    def mapToView(self, obj):
        """Maps from the local coordinates of the ViewBox to the coordinate system displayed inside the ViewBox"""
        m = fn.invertQTransform(self.childTransform())
        return m.map(obj)

    def mapFromView(self, obj):
        """Maps from the coordinate system displayed inside the ViewBox to the local coordinates of the ViewBox"""
        m = self.childTransform()
        return m.map(obj)

    def mapSceneToView(self, obj):
        """Maps from scene coordinates to the coordinate system displayed inside the ViewBox"""
        return self.mapToView(self.mapFromScene(obj))

    def mapViewToScene(self, obj):
        """Maps from the coordinate system displayed inside the ViewBox to scene coordinates"""
        return self.mapToScene(self.mapFromView(obj))
    
    def mapFromItemToView(self, item, obj):
        """Maps *obj* from the local coordinate system of *item* to the view coordinates"""
        return self.childGroup.mapFromItem(item, obj)
        #return self.mapSceneToView(item.mapToScene(obj))

    def mapFromViewToItem(self, item, obj):
        """Maps *obj* from view coordinates to the local coordinate system of *item*."""
        return self.childGroup.mapToItem(item, obj)
        #return item.mapFromScene(self.mapViewToScene(obj))

    def mapViewToDevice(self, obj):
        return self.mapToDevice(self.mapFromView(obj))
        
    def mapDeviceToView(self, obj):
        return self.mapToView(self.mapFromDevice(obj))
        
    def viewPixelSize(self):
        """Return the (width, height) of a screen pixel in view coordinates."""
        o = self.mapToView(Point(0,0))
        px, py = [Point(self.mapToView(v) - o) for v in self.pixelVectors()]
        return (px.length(), py.length())
        
        
    def itemBoundingRect(self, item):
        """Return the bounding rect of the item in view coordinates"""
        return self.mapSceneToView(item.sceneBoundingRect()).boundingRect()
    
    #def viewScale(self):
        #vr = self.viewRect()
        ##print "viewScale:", self.range
        #xd = vr.width()
        #yd = vr.height()
        #if xd == 0 or yd == 0:
            #print "Warning: 0 range in view:", xd, yd
            #return np.array([1,1])
        
        ##cs = self.canvas().size()
        #cs = self.boundingRect()
        #scale = np.array([cs.width() / xd, cs.height() / yd])
        ##print "view scale:", scale
        #return scale

    def wheelEvent(self, ev, axis=None):
        mask = np.array(self.state['mouseEnabled'], dtype=np.float)
        if axis is not None and axis >= 0 and axis < len(mask):
            mv = mask[axis]
            mask[:] = 0
            mask[axis] = mv
        s = ((mask * 0.02) + 1) ** (ev.delta() * self.state['wheelScaleFactor']) # actual scaling factor
        
        center = Point(fn.invertQTransform(self.childGroup.transform()).map(ev.pos()))
        #center = ev.pos()
        
        self.scaleBy(s, center)
        self.sigRangeChangedManually.emit(self.state['mouseEnabled'])
        ev.accept()

        
    def mouseClickEvent(self, ev):
        if ev.button() == QtCore.Qt.RightButton and self.menuEnabled():
            ev.accept()
            self.raiseContextMenu(ev)
    
    def raiseContextMenu(self, ev):
        #print "viewbox.raiseContextMenu called."
        
        #menu = self.getMenu(ev)
        menu = self.getMenu(ev)
        self.scene().addParentContextMenus(self, menu, ev)
        #print "2:", [str(a.text()) for a in self.menu.actions()]
        pos = ev.screenPos()
        #pos2 = ev.scenePos()
        #print "3:", [str(a.text()) for a in self.menu.actions()]
        #self.sigActionPositionChanged.emit(pos2)

        menu.popup(QtCore.QPoint(pos.x(), pos.y()))
        #print "4:", [str(a.text()) for a in self.menu.actions()]
        
    def getMenu(self, ev):
        self._menuCopy = self.menu.copy()  ## temporary storage to prevent menu disappearing
        return self._menuCopy
        
    def getContextMenus(self, event):
        if self.menuEnabled():
            return self.menu.subMenus()
        else:
            return None
        #return [self.getMenu(event)]
        

    def mouseDragEvent(self, ev, axis=None):
        ## if axis is specified, event will only affect that axis.
        ev.accept()  ## we accept all buttons
        
        pos = ev.pos()
        lastPos = ev.lastPos()
        dif = pos - lastPos
        dif = dif * -1

        ## Ignore axes if mouse is disabled
        mask = np.array(self.state['mouseEnabled'], dtype=np.float)
        if axis is not None:
            mask[1-axis] = 0.0

        ## Scale or translate based on mouse button
        if ev.button() & (QtCore.Qt.LeftButton | QtCore.Qt.MidButton):
            if self.state['mouseMode'] == ViewBox.RectMode:
                if ev.isFinish():  ## This is the final move in the drag; change the view scale now
                    #print "finish"
                    self.rbScaleBox.hide()
                    #ax = QtCore.QRectF(Point(self.pressPos), Point(self.mousePos))
                    ax = QtCore.QRectF(Point(ev.buttonDownPos(ev.button())), Point(pos))
                    ax = self.childGroup.mapRectFromParent(ax)
                    self.showAxRect(ax)
                    self.axHistoryPointer += 1
                    self.axHistory = self.axHistory[:self.axHistoryPointer] + [ax]
                else:
                    ## update shape of scale box
                    self.updateScaleBox(ev.buttonDownPos(), ev.pos())
            else:
                tr = dif*mask
                tr = self.mapToView(tr) - self.mapToView(Point(0,0))
                self.translateBy(tr)
                self.sigRangeChangedManually.emit(self.state['mouseEnabled'])
        elif ev.button() & QtCore.Qt.RightButton:
            #print "vb.rightDrag"
            if self.state['aspectLocked'] is not False:
                mask[0] = 0
            
            dif = ev.screenPos() - ev.lastScreenPos()
            dif = np.array([dif.x(), dif.y()])
            dif[0] *= -1
            s = ((mask * 0.02) + 1) ** dif
            
            tr = self.childGroup.transform()
            tr = fn.invertQTransform(tr)
            
            center = Point(tr.map(ev.buttonDownPos(QtCore.Qt.RightButton)))
            self.scaleBy(s, center)
            self.sigRangeChangedManually.emit(self.state['mouseEnabled'])

    def keyPressEvent(self, ev):
        """
        This routine should capture key presses in the current view box.
        Key presses are used only when mouse mode is RectMode
        The following events are implemented:
        ctrl-A : zooms out to the default "full" view of the plot
        ctrl-+ : moves forward in the zooming stack (if it exists)
        ctrl-- : moves backward in the zooming stack (if it exists)
         
        """
        #print ev.key()
        #print 'I intercepted a key press, but did not accept it'
        
        ## not implemented yet ?
        #self.keypress.sigkeyPressEvent.emit()
        
        ev.accept()
        if ev.text() == '-':
            self.scaleHistory(-1)
        elif ev.text() in ['+', '=']:
            self.scaleHistory(1)
        elif ev.key() == QtCore.Qt.Key_Backspace:
            self.scaleHistory(len(self.axHistory))
        else:
            ev.ignore()

    def scaleHistory(self, d):
        ptr = max(0, min(len(self.axHistory)-1, self.axHistoryPointer+d))
        if ptr != self.axHistoryPointer:
            self.axHistoryPointer = ptr
            self.showAxRect(self.axHistory[ptr])
            

    def updateScaleBox(self, p1, p2):
        r = QtCore.QRectF(p1, p2)
        r = self.childGroup.mapRectFromParent(r)
        self.rbScaleBox.setPos(r.topLeft())
        self.rbScaleBox.resetTransform()
        self.rbScaleBox.scale(r.width(), r.height())
        self.rbScaleBox.show()

    def showAxRect(self, ax):
        self.setRange(ax.normalized()) # be sure w, h are correct coordinates
        self.sigRangeChangedManually.emit(self.state['mouseEnabled'])

    #def mouseRect(self):
        #vs = self.viewScale()
        #vr = self.state['viewRange']
        ## Convert positions from screen (view) pixel coordinates to axis coordinates 
        #ax = QtCore.QRectF(self.pressPos[0]/vs[0]+vr[0][0], -(self.pressPos[1]/vs[1]-vr[1][1]),
            #(self.mousePos[0]-self.pressPos[0])/vs[0], -(self.mousePos[1]-self.pressPos[1])/vs[1])
        #return(ax)

    def allChildren(self, item=None):
        """Return a list of all children and grandchildren of this ViewBox"""
        if item is None:
            item = self.childGroup
        
        children = [item]
        for ch in item.childItems():
            children.extend(self.allChildren(ch))
        return children
        
        
    
    def childrenBounds(self, frac=None, orthoRange=(None,None)):
        """Return the bounding range of all children.
        [[xmin, xmax], [ymin, ymax]]
        Values may be None if there are no specific bounds for an axis.
        """
        
        #items = self.allChildren()
        items = self.addedItems
        
        #if item is None:
            ##print "children bounding rect:"
            #item = self.childGroup
            
        range = [None, None]
            
        for item in items:
            if not item.isVisible():
                continue
        
            #print "=========", item
            useX = True
            useY = True
            if hasattr(item, 'dataBounds'):
                if frac is None:
                    frac = (1.0, 1.0)
                xr = item.dataBounds(0, frac=frac[0], orthoRange=orthoRange[0])
                yr = item.dataBounds(1, frac=frac[1], orthoRange=orthoRange[1])
                #print "   xr:", xr, "   yr:", yr
                if xr is None or xr == (None, None):
                    useX = False
                    xr = (0,0)
                if yr is None or yr == (None, None):
                    useY = False
                    yr = (0,0)

                bounds = QtCore.QRectF(xr[0], yr[0], xr[1]-xr[0], yr[1]-yr[0])
                #print "   xr:", xr, "   yr:", yr
                #print "   item real:", bounds
            else:
                if int(item.flags() & item.ItemHasNoContents) > 0:
                    continue
                    #print "   empty"
                else:
                    bounds = item.boundingRect()
                    #bounds = [[item.left(), item.top()], [item.right(), item.bottom()]]
                #print "   item:", bounds
            #bounds = QtCore.QRectF(bounds[0][0], bounds[1][0], bounds[0][1]-bounds[0][0], bounds[1][1]-bounds[1][0])
            bounds = self.mapFromItemToView(item, bounds).boundingRect()
            #print "    ", bounds
            
            #print "   useX:", useX, "   useY:", useY
            if not any([useX, useY]):
                continue
            
            if useX != useY:  ##   !=  means  xor
                ang = item.transformAngle()
                if ang == 0 or ang == 180:
                    pass
                elif ang == 90 or ang == 270:
<<<<<<< HEAD
                    useX, useY = useY, useX
=======
                    useX, useY = useY, useX 
>>>>>>> 27709ad0
                else:
                    continue  ## need to check for item rotations and decide how best to apply this boundary. 
                
            #print "   useX:", useX, "   useY:", useY
            
            #print "   range:", range
            #print "   bounds (r,l,t,b):", bounds.right(), bounds.left(), bounds.top(), bounds.bottom()
            
            if useY:
                if range[1] is not None:
                    range[1] = [min(bounds.top(), range[1][0]), max(bounds.bottom(), range[1][1])]
                else:
                    range[1] = [bounds.top(), bounds.bottom()]
            if useX:
                if range[0] is not None:
                    range[0] = [min(bounds.left(), range[0][0]), max(bounds.right(), range[0][1])]
                else:
                    range[0] = [bounds.left(), bounds.right()]
                    
            #print "   range:", range
        
        return range
        
    def childrenBoundingRect(self, *args, **kwds):
        range = self.childrenBounds(*args, **kwds)
        tr = self.targetRange()
        if range[0] is None:
            range[0] = tr[0]
        if range[1] is None:
            range[1] = tr[1]
            
        bounds = QtCore.QRectF(range[0][0], range[1][0], range[0][1]-range[0][0], range[1][1]-range[1][0])
        return bounds
            
        

    def updateMatrix(self, changed=None):
        if changed is None:
            changed = [False, False]
        changed = list(changed)
        #print "udpateMatrix:"
        #print "  range:", self.range
        tr = self.targetRect()
        bounds = self.rect() #boundingRect()
        #print bounds
        
        ## set viewRect, given targetRect and possibly aspect ratio constraint
        if self.state['aspectLocked'] is False or bounds.height() == 0:
            self.state['viewRange'] = [self.state['targetRange'][0][:], self.state['targetRange'][1][:]]
        else:
            viewRatio = bounds.width() / bounds.height()
            targetRatio = self.state['aspectLocked'] * tr.width() / tr.height()
            if targetRatio > viewRatio:  
                ## target is wider than view
                dy = 0.5 * (tr.width() / (self.state['aspectLocked'] * viewRatio) - tr.height())
                if dy != 0:
                    changed[1] = True
                self.state['viewRange'] = [self.state['targetRange'][0][:], [self.state['targetRange'][1][0] - dy, self.state['targetRange'][1][1] + dy]]
            else:
                dx = 0.5 * (tr.height() * viewRatio * self.state['aspectLocked'] - tr.width())
                if dx != 0:
                    changed[0] = True
                self.state['viewRange'] = [[self.state['targetRange'][0][0] - dx, self.state['targetRange'][0][1] + dx], self.state['targetRange'][1][:]]
        
        vr = self.viewRect()
        #print "  bounds:", bounds
        if vr.height() == 0 or vr.width() == 0:
            return
        scale = Point(bounds.width()/vr.width(), bounds.height()/vr.height())
        if not self.state['yInverted']:
            scale = scale * Point(1, -1)
        m = QtGui.QTransform()
        
        ## First center the viewport at 0
        center = bounds.center()
        m.translate(center.x(), center.y())
            
        ## Now scale and translate properly
        m.scale(scale[0], scale[1])
        st = Point(vr.center())
        m.translate(-st[0], -st[1])
        
        self.childGroup.setTransform(m)
        
        if changed[0]:
            self.sigXRangeChanged.emit(self, tuple(self.state['viewRange'][0]))
        if changed[1]:
            self.sigYRangeChanged.emit(self, tuple(self.state['viewRange'][1]))
        if any(changed):
            self.sigRangeChanged.emit(self, self.state['viewRange'])
            
        self.sigTransformChanged.emit(self)

    def paint(self, p, opt, widget):
        if self.border is not None:
            bounds = self.shape()
            p.setPen(self.border)
            #p.fillRect(bounds, QtGui.QColor(0, 0, 0))
            p.drawPath(bounds)

    def updateBackground(self):
        bg = self.state['background']
        if bg is None:
            self.background.hide()
        else:
            self.background.show()
            self.background.setBrush(fn.mkBrush(bg))
            
            
    def updateViewLists(self):
        try:
            self.window()
        except RuntimeError:  ## this view has already been deleted; it will probably be collected shortly.
            return
            
        def cmpViews(a, b):
            wins = 100 * cmp(a.window() is self.window(), b.window() is self.window())
            alpha = cmp(a.name, b.name)
            return wins + alpha
            
        ## make a sorted list of all named views
        nv = list(ViewBox.NamedViews.values())
        #print "new view list:", nv
        sortList(nv, cmpViews) ## see pyqtgraph.python2_3.sortList
        
        if self in nv:
            nv.remove(self)
            
        self.menu.setViewList(nv)
        
        for ax in [0,1]:
            link = self.state['linkedViews'][ax]
            if isinstance(link, basestring):     ## axis has not been linked yet; see if it's possible now
                for v in nv:
                    if link == v.name:
                        self.linkView(ax, v)
        #print "New view list:", nv
        #print "linked views:", self.state['linkedViews']

    @staticmethod
    def updateAllViewLists():
        #print "Update:", ViewBox.AllViews.keys()
        #print "Update:", ViewBox.NamedViews.keys()
        for v in ViewBox.AllViews:
            v.updateViewLists()
            

    @staticmethod
    def forgetView(vid, name):
        if ViewBox is None:     ## can happen as python is shutting down
            return
        ## Called with ID and name of view (the view itself is no longer available)
        for v in ViewBox.AllViews.iterkeys():
            if id(v) == vid:
                ViewBox.AllViews.pop(v)
                break
        ViewBox.NamedViews.pop(name, None)
        ViewBox.updateAllViewLists()

from .ViewBoxMenu import ViewBoxMenu<|MERGE_RESOLUTION|>--- conflicted
+++ resolved
@@ -1062,11 +1062,8 @@
                 if ang == 0 or ang == 180:
                     pass
                 elif ang == 90 or ang == 270:
-<<<<<<< HEAD
-                    useX, useY = useY, useX
-=======
                     useX, useY = useY, useX 
->>>>>>> 27709ad0
+
                 else:
                     continue  ## need to check for item rotations and decide how best to apply this boundary. 
                 
