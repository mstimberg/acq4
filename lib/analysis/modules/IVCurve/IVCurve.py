# -*- coding: utf-8 -*-
"""
IVCurve: Analysis module that analyzes current-voltage and firing
relationships from current clamp data.
This is part of Acq4

PBManis 2011-2013.

"""

from PyQt4 import QtGui, QtCore
from lib.analysis.AnalysisModule import AnalysisModule
from collections import OrderedDict
import pyqtgraph as pg
from metaarray import MetaArray
import numpy, scipy.signal
import os, re, os.path
import itertools
import matplotlib as MP
from matplotlib.ticker import FormatStrFormatter

MP.use('TKAgg')
################## Do not modify the following code 
# sets up matplotlib with sans-serif plotting... 
import matplotlib.gridspec as GS
# import mpl_toolkits.axes_grid1.inset_locator as INSETS
# #import inset_axes, zoomed_inset_axes
# import mpl_toolkits.axes_grid1.anchored_artists as ANCHOR
# # import AnchoredSizeBar

stdFont = 'Arial'

import  matplotlib.pyplot as pylab
import matplotlib.gridspec as gridspec

pylab.rcParams['text.usetex'] = True
pylab.rcParams['interactive'] = False
pylab.rcParams['font.family'] = 'sans-serif'
pylab.rcParams['font.sans-serif'] = 'Arial'
pylab.rcParams['mathtext.default'] = 'sf'
pylab.rcParams['figure.facecolor'] = 'white'
# next setting allows pdf font to be readable in Adobe Illustrator
pylab.rcParams['pdf.fonttype'] = 42
pylab.rcParams['text.dvipnghack'] = True
##################### to here (matplotlib stuff - touchy!

import lib.analysis.tools.Utility as Utility # pbm's utilities...
import lib.analysis.tools.Fitting as Fitting # pbm's fitting stuff... 
import ctrlTemplate
import debug

class IVCurve(AnalysisModule):
    def __init__(self, host):
        AnalysisModule.__init__(self, host)


        self.ctrlWidget = QtGui.QWidget()
        self.ctrl = ctrlTemplate.Ui_Form()
        self.ctrl.setupUi(self.ctrlWidget)
        self.loaded = None
        self.main_layout =  pg.GraphicsView() # instead of GraphicsScene?
        self.dirsSet = None
        self.lrss_flag = True # show is default
        self.lrpk_flag = True
        self.rmp_flag = True
        self.lrtau_flag = False
        self.regionsExist = False
        self.fit_curve = None
        self.fitted_data = None
        self.keepAnalysisCount = 0 
        self.colors = ['w', 'g', 'b', 'r', 'y', 'c']
        self.symbols = ['o', 's', 't', 'd', '+']
        self.colorList = itertools.cycle(self.colors)
        self.symbolList = itertools.cycle(self.symbols)
        self.dataMode = 'IC' # analysis may depend on the type of data we have.
        self.ICModes = ['IC', 'CC', 'IClamp'] # list of modes that use current clamp
        self.VCModes = ['VC', 'VClamp'] # modes that use voltage clamp analysis
        # make fixed widget for the module output
        self.widget = QtGui.QWidget()
        self.gridLayout = QtGui.QGridLayout()
        self.widget.setLayout(self.gridLayout)
        self.gridLayout.setContentsMargins(4,4,4,4)
        self.gridLayout.setSpacing(1)
        # Setup basic GUI
        self._elements_ = OrderedDict([
            ('File Loader', {'type': 'fileInput', 'size': (100, 300), 'host': self}),
            ('Parameters', {'type': 'ctrl', 'object': self.ctrlWidget, 'host': self, 'size': (100,300)}),
            ('Plots', {'type': 'ctrl', 'object': self.widget, 'pos': ('right',), 'size': (800, 600)}),
        ])
        self.initializeElements()
        self.fileLoaderInstance = self.getElement('File Loader', create=True)
        # grab input form the "Ctrl" window
        self.ctrl.IVCurve_Update.clicked.connect(self.updateAnalysis)
        self.ctrl.IVCurve_PrintResults.clicked.connect(self.printAnalysis) 
        self.ctrl.IVCurve_MPLExport.clicked.connect(self.matplotlibExport)
        self.ctrl.IVCurve_KeepAnalysis.clicked.connect(self.resetKeepAnalysis)
        self.ctrl.IVCurve_getFileInfo.clicked.connect(self.getFileInfo)
        [self.ctrl.IVCurve_RMPMode.currentIndexChanged.connect(x) for x in [self.update_rmpAnalysis, self.countSpikes]]
        self.ctrl.dbStoreBtn.clicked.connect(self.dbStoreClicked)
        self.clearResults()
        self.layout = self.getElement('Plots', create=True)

        # instantiate the graphs using a gridLayout
        self.data_plot = pg.PlotWidget()
        self.gridLayout.addWidget(self.data_plot, 0, 0, 3, 1) # self.getElement('Data Plot', create=True)
        self.labelUp(self.data_plot, 'T (s)', 'V (V)', 'Data')

        self.cmd_plot = pg.PlotWidget()
        self.gridLayout.addWidget(self.cmd_plot, 3, 0, 1, 1)
        self.labelUp(self.cmd_plot, 'T (s)', 'I (A)', 'Command')

        self.RMP_plot = pg.PlotWidget()
        self.gridLayout.addWidget(self.RMP_plot, 1, 1, 1, 1)
        self.labelUp(self.RMP_plot, 'T (s)', 'V (mV)', 'RMP')

        self.fiPlot = pg.PlotWidget()
        self.gridLayout.addWidget(self.fiPlot, 2, 1, 1, 1) # self.getElement('FI Plot', create=True)
        self.labelUp(self.fiPlot, 'I (pA)', 'Spikes (#)', 'F-I')
        
        self.fslPlot =  pg.PlotWidget()
        self.gridLayout.addWidget(self.fslPlot, 3, 1, 1, 1) # self.getElement('FSL/FISI Plot', create = True)
        self.labelUp(self.fslPlot, 'I (pA)', 'Fsl/Fisi (ms)', 'FSL/FISI')

        self.IV_plot = pg.PlotWidget()
        self.gridLayout.addWidget(self.IV_plot, 0, 1, 1, 1) # self.getElement('IV Plot', create=True)
        self.labelUp(self.IV_plot, 'I (pA)', 'V (V)', 'I-V')
        for row, s in enumerate([20,10,10,10]):
            self.gridLayout.setRowStretch(row,s)

       # self.tailPlot = pg.PlotWidget()
    #    self.gridLayout.addWidget(self.fslPlot, 3, 1, 1, 1) # self.getElement('FSL/FISI Plot', create = True)
    #    self.labelUp(self.tailPlot, 'V (V)', 'I (A)', 'Tail Current')


        # Add a color scale
        self.colorScale = pg.GradientLegend((20, 150), (-10, -10))
        self.data_plot.scene().addItem(self.colorScale)

    def clearResults(self):
        """
        Make sure that all the result variables are cleared with each new file load
        """
        self.filename = ''
        self.Rin = 0.0
        self.tau = 0.0
        self.AdaptRatio = 0.0
        self.traces = None
        self.tx = None
        self.nospk = []
        self.spk=[]
        self.cmd=[]
        self.Sequence = ''
        self.ivss = [] # steady-state IV (window 2)
        self.ivpk = [] # peak IV (window 1)
        self.traces=[]
        self.fsl=[] # first spike latency
        self.fisi=[] # first isi
        self.ar=[] # adaptation ratio
        self.rmp=[] # resting membrane potential during sequence
        
    
    def resetKeepAnalysis(self):
        self.keepAnalysisCount = 0 # reset counter. 

    def initialize_Regions(self):
        """
        Here we create the analysis regions in the plot. However, this should
        NOT happen until the plot has been created
        """
        if not self.regionsExist:
            self.lrss =   pg.LinearRegionItem([0, 1], brush=pg.mkBrush(0, 255, 0, 50.))
            self.lrpk =   pg.LinearRegionItem([0, 1], brush=pg.mkBrush(0, 0, 255, 50.))
            self.lrtau =  pg.LinearRegionItem([0, 1], brush=pg.mkBrush(255, 0, 0, 50.))
            self.lrrmp =  pg.LinearRegionItem([0, 1], brush=pg.mkBrush(255,255,0,25.))
            self.lrleak = pg.LinearRegionItem([0, 1], brush=pg.mkBrush(255,0,255,25.))
            self.data_plot.addItem(self.lrss)
            self.data_plot.addItem(self.lrpk)
            self.data_plot.addItem(self.lrtau)
            self.data_plot.addItem(self.lrrmp)
            self.IV_plot.addItem(self.lrleak)
            self.ctrl.IVCurve_showHide_lrss.clicked.connect(self.showhide_lrss)
            self.ctrl.IVCurve_showHide_lrpk.clicked.connect(self.showhide_lrpk)
            self.ctrl.IVCurve_showHide_lrtau.clicked.connect(self.showhide_lrtau)
            self.ctrl.IVCurve_showHide_lrrmp.clicked.connect(self.showhide_lrrmp)
            self.ctrl.IVCurve_subLeak.clicked.connect(self.showhide_leak)
            # Plots are updated when the selected region changes
            self.lrrmp.sigRegionChangeFinished.connect(self.update_rmpAnalysis)
            self.lrss.sigRegionChangeFinished.connect(self.update_ssAnalysis)
            self.lrpk.sigRegionChangeFinished.connect(self.update_pkAnalysis)
            self.lrleak.sigRegionChangeFinished.connect(self.updateAnalysis)
            self.lrtau.sigRegionChangeFinished.connect(self.update_Tauh)
            self.regionsExist = True
            self.ctrl.IVCurve_tauh_Commands.currentIndexChanged.connect(self.updateAnalysis)
        #self.showhide_lrpk(True)
        #self.showhide_lrss(True)
        self.showhide_lrrmp(True) # always... 
        self.showhide_lrtau(False)
       # self.showhide_leak(True)
        self.ctrl.IVCurve_ssTStart.setSuffix(' ms')
        self.ctrl.IVCurve_ssTStop.setSuffix(' ms')
        self.ctrl.IVCurve_pkTStart.setSuffix(' ms')
        self.ctrl.IVCurve_pkTStop.setSuffix(' ms')
        #self.ctrl.IVCurve_tauTStart.setSuffix(' ms')
        #self.ctrl.IVCurve_tauTStop.setSuffix(' ms')
        self.ctrl.IVCurve_tau2TStart.setSuffix(' ms')
        self.ctrl.IVCurve_tau2TStop.setSuffix(' ms')
        self.ctrl.IVCurve_LeakMin.setSuffix(' mV')
        self.ctrl.IVCurve_LeakMax.setSuffix(' mV')

    ############
    # The next set of short routines control showing and hiding of regions
    # in the plot of the raw data (traces)
    ############
    def showhide_lrss(self, flagvalue):
        if flagvalue:
            self.lrss.show()
            self.ctrl.IVCurve_showHide_lrss.setCheckState(QtCore.Qt.Checked)
        else:
            self.lrss.hide()
            self.ctrl.IVCurve_showHide_lrss.setCheckState(QtCore.Qt.Unchecked)

    def showhide_lrpk(self, flagvalue):
        if flagvalue:
            self.lrpk.show()
            self.ctrl.IVCurve_showHide_lrpk.setCheckState(QtCore.Qt.Checked)
        else:
            self.lrpk.hide()
            self.ctrl.IVCurve_showHide_lrpk.setCheckState(QtCore.Qt.Unchecked)

    def showhide_lrtau(self, flagvalue):
        if flagvalue:
            self.lrtau.show()
            self.ctrl.IVCurve_showHide_lrtau.setCheckState(QtCore.Qt.Checked)
        else:
            self.lrtau.hide()
            self.ctrl.IVCurve_showHide_lrtau.setCheckState(QtCore.Qt.Unchecked)

    def showhide_lrrmp(self, flagvalue):
        if flagvalue:
            self.lrrmp.show()
            self.ctrl.IVCurve_showHide_lrrmp.setCheckState(QtCore.Qt.Checked)
        else:
            self.lrrmp.hide()
            self.ctrl.IVCurve_showHide_lrrmp.setCheckState(QtCore.Qt.Unchecked)

    def showhide_leak(self, flagvalue):
        if flagvalue:
            self.lrleak.show()
            self.ctrl.IVCurve_subLeak.setCheckState(QtCore.Qt.Checked)
        else:
            self.lrleak.hide()
            self.ctrl.IVCurve_subLeak.setCheckState(QtCore.Qt.Unchecked)

    def uniq(self, inlist): 
        # order preserving detection of unique values in a list
        uniques = []
        for item in inlist:
            if item not in uniques:
                uniques.append(item)
        return uniques

    def getFileInfo(self):

        dh = self.fileLoaderInstance.selectedFiles()
        dh = dh[0]
        dirs = dh.subDirs()
        # w=None
        # ndir  = len(dirs)
        # for j, d in enumerate(dirs):
        #     z = d.split('_')
        #     if w is None:
        #         nseq = len(z)
        #         w = [[0 for x in range(ndir)] for y in range(nseq)]
        #     for i, p in enumerate(z):
        #         w[i][j]=p
        # # w now contains the pairings, but split up
        # print 'w: ', w
        # leftseq = self.uniq(w[0])
        # leftseq.insert(0, 'None')
        # if nseq > 1:
        #     rightseq = self.uniq(w[1])
        #     rightseq.insert(0, 'None')
        
        self.Sequence = self.dataModel.listSequenceParams(dh)
        keys = self.Sequence.keys()
#        print keys
#        print list(self.Sequence[keys[0]])
        leftseq = [str(x) for x in self.Sequence[keys[0]]] # ''.join(map(str ,list(self.Sequence[keys[0]])))
        if len(keys) > 1:
            rightseq = [str(x) for x in self.Sequence[keys[1]]]
        else:
            rightseq = []
        leftseq.insert(0, 'All')
        rightseq.insert(0, 'All')
        self.ctrl.IVCurve_Sequence1.clear()
        self.ctrl.IVCurve_Sequence2.clear()
        self.ctrl.IVCurve_Sequence1.addItems(leftseq)
<<<<<<< HEAD
        self.ctrl.IVCurve_Sequence2.addItems(rightseq)
=======
        self.ctrl.IVCurve_Sequence2.addItems(rightseq)        
>>>>>>> bd533735
        self.dirsSet = dh # not sure we need this anymore... 
        self.loaded = dh # this is critical!

    def loadFileRequested(self, dh):
        """Called by file loader when a file load is requested.
        Loads the successive records from the specified protocol.
        Stores ancillary information from the protocol in class variables.
        Extracts information about the commands, sometimes using a rather
        simplified set of assumptions that may lead to incorrect results that
        are obvious upon display. 
        
        """
        if len(dh) == 0:
            raise Exception("IVCurve::loadFileRequested: Select an IV protocol directory.")
        if len(dh) != 1:
            raise Exception("IVCurve::loadFileRequested: Can only load one file at a time.")
        self.clearResults()
        dh = dh[0]
        if self.loaded != dh:
            self.getFileInfo() # get info frommost recent file requested
        self.loaded = dh
        self.data_plot.clearPlots()
        self.cmd_plot.clearPlots()
        self.filename = dh.name()
        dirs = dh.subDirs()
        tail = ''
        fn = self.filename
        self.protocol = ''
        # this is WAY too specific, but needed it to get the overall name...
        # maybe count levels back up from protocol instead?
        # make a new list of directories... subsetted if need be
        if dh != self.dirsSet:
            self.ctrl.IVCurve_Sequence1.clear()
            self.ctrl.IVCurve_Sequence2.clear()
        
<<<<<<< HEAD
        #Users = ['Manis', 'Ruili']
        mre = re.compile('(\d{4})\.(\d{2}).(\d{2})') # a day directory format, like '2013.01.01'
        while tail is not '/' and re.match(mre, tail) is None:
            (head, tail) = os.path.split(fn)
            fn = head
            if re.match(mre, tail) is not None:
=======
        Users = ['Manis', 'Ruili']
        while tail not in Users:
            (head, tail) = os.path.split(fn)
            fn = head
            if tail not in Users:
>>>>>>> bd533735
                self.protocol = os.path.join(tail, self.protocol)

        subs = re.compile('[\/]')
        self.protocol = re.sub(subs, '-', self.protocol)
        self.protocol = self.protocol[:-1]  + '.pdf'
        self.commonPrefix = os.path.join(fn,'Ruili')
        traces = []
        cmd_wave = []
        self.values = []
        self.Sequence = self.dataModel.listSequenceParams(dh)
        self.traceTimes = []
        maxplotpts = 1024
        # Iterate over sequence
        if ('Clamp1', 'Pulse_amplitude') in self.Sequence.keys():
            sequenceValues = self.Sequence[('Clamp1', 'Pulse_amplitude')] 
        else:
            sequenceValues = [] # print self.Sequence.keys()
        if self.Sequence.has_key (('protocol', 'repetitions')): # if sequence has repeats, build pattern
            reps = self.Sequence[('protocol', 'repetitions')]
            sequenceValues = [x for y in range(len(dirs)) for x in sequenceValues]
        # potentially select subset of data by overriding the directory sequence... 
        if self.dirsSet is not None:
            ld = [self.ctrl.IVCurve_Sequence1.currentIndex()-1]
            rd = [self.ctrl.IVCurve_Sequence2.currentIndex()-1]
            print 'ld, rd: ', ld, rd
            if ld[0] == -1 and rd[0] == -1:
                pass
            else:
                if ld[0] == -1: # 'All'
                    ld = range(self.ctrl.IVCurve_Sequence1.count()-1)
                if rd[0] == -1: # 'All'
                    rd = range(self.ctrl.IVCurve_Sequence2.count()-1)
                dirs = []
                for i in ld:
                    for j in rd:
                        dirs.append('%03d_%03d' % (i, j))
            print dirs

        
        i = 0 # sometimes, the elements are not right... 
        for i,dirName in enumerate(dirs):
            d = dh[dirName]
            try:
                dataF = self.dataModel.getClampFile(d)
                if dataF is None:  ## No clamp file for this iteration of the protocol (probably the protocol was stopped early)
                    print 'IVCurve::loadFileRequested: Missing data in %s, element: %d' % (dirName, i)
                    continue
            except:
                debug.printExc("Error loading data for protocol %s:" % d.name() )
                continue  ## If something goes wrong here, we'll just try to carry on
            dataF = dataF.read()
            cmd = self.dataModel.getClampCommand(dataF)
            data = self.dataModel.getClampPrimary(dataF)
            self.dataMode = self.dataModel.getClampMode(data)
            if self.dataMode == 'IC':
                sf = 1.0
            else:
                sf = 1e3
            if self.ctrl.IVCurve_IVLimits.isChecked(): # only accept data in a particular range
<<<<<<< HEAD
                print sf*sequenceValues[i]
                print self.ctrl.IVCurve_IVLimitMin.value(), self.ctrl.IVCurve_IVLimitMax.value()
=======
>>>>>>> bd533735
                if sf*sequenceValues[i] < self.ctrl.IVCurve_IVLimitMin.value() or sf*sequenceValues[i] > self.ctrl.IVCurve_IVLimitMax.value():
                  #  print i, sf, sf*sequenceValues[i]
                    continue # skip adding the data to the arrays
            shdat = data.shape
            if shdat[0] > 2*maxplotpts:
                decimate_factor = int(numpy.floor(shdat[0]/maxplotpts))
                if decimate_factor < 2:
                    decimate_factor = 2
            else:
                pass
            # store primary channel data and read command amplitude
            info1 = data.infoCopy()
            self.traceTimes.append(info1[1]['startTime'])
            #if traces is None:  ## Don't know length of array since some data may be missing.
                #traces = numpy.zeros((len(dirs), len(data)))
                #cmd_wave = numpy.zeros((len(dirs), len(cmd)))
            #traces[c,:]  = data.view(numpy.ndarray)
            #cmd_wave[c,:] = cmd.view(numpy.ndarray)
            traces.append(data.view(numpy.ndarray))
            cmd_wave.append(cmd.view(numpy.ndarray))
            self.data_plot.plot(data, pen=pg.intColor(i, len(dirs), maxValue=200)) # , decimate=decimate_factor)
            self.cmd_plot.plot(cmd, pen=pg.intColor(i, len(dirs), maxValue=200)) # , decimate=decimate_factor)
            if len(sequenceValues) > 0:
                    self.values.append(sequenceValues[i])
            else:
                self.values.append(cmd[len(cmd)/2])
            i += 1
        print 'IVCurve::loadFileRequested: Done loading files'
        if traces is None or len(traces) == 0:
            print "IVCurve::loadFileRequested: No data found in this run..."
            return False
        self.traceTimes = self.traceTimes - self.traceTimes[0] # put relative to the start
        traces = numpy.vstack(traces)
        cmd_wave = numpy.vstack(cmd_wave)
        self.cmd_wave = cmd_wave
        self.colorScale.setIntColorScale(0, i, maxValue=200)
        # set up the selection region correctly, prepare IV curves and find spikes
        info = [
            {'name': 'Command', 'units': cmd.axisUnits(-1), 'values': numpy.array(self.values)},
            data.infoCopy('Time'), 
            data.infoCopy(-1)]
        traces = traces[:len(self.values)]
        self.traces = MetaArray(traces, info=info)
        sfreq = self.dataModel.getSampleRate(data)
        self.dataMode = self.dataModel.getClampMode(data)
        self.ctrl.IVCurve_dataMode.setText(self.dataMode)

        if self.ctrl.IVCurve_KeepAnalysis.isChecked():
            self.keepAnalysisCount += 1
        else:
            self.keepAnalysisCount = 0 # always make sure is reset
            self.colorList = itertools.cycle(self.colors) # this is the only way to reset iterators.
            self.symbolList = itertools.cycle(self.symbols)
        self.makeMapSymbols()
        
        if self.dataMode == 'IC':
            cmdUnits = 'pA'
            scaleFactor = 1e12
            self.labelUp(self.data_plot, 'T (s)', 'V (V)', 'Data')
        else:
            cmdUnits = 'mV'
            scaleFactor = 1e3
            self.labelUp(self.data_plot, 'T (s)', 'I (A)', 'Data')
        cmddata = cmd.view(numpy.ndarray)
        cmddiff = numpy.abs(cmddata[1:] - cmddata[:-1])
        if self.dataMode in self.ICModes:
            mindiff = 1e-12
        else:
            mindiff = 1e-4
        cmdtimes1 = numpy.argwhere(cmddiff >= mindiff)[:,0]
        cmddiff2  = cmdtimes1[1:] - cmdtimes1[:-1]
        cmdtimes2 = numpy.argwhere(cmddiff2 > 1)[:,0]
        if len(cmdtimes1) > 0 and len(cmdtimes2) > 0:
            cmdtimes = numpy.append(cmdtimes1[0], cmddiff2[cmdtimes2])
        else: # just fake it
            cmdtimes = numpy.array([0.01, 0.1])
            
        if self.ctrl.IVCurve_KeepT.isChecked() is False:
            self.tstart = cmd.xvals('Time')[cmdtimes[0]]
            self.tend = cmd.xvals('Time')[cmdtimes[1]]+ self.tstart
            self.tdur = self.tend - self.tstart

        # build the list of command values that are used for the fitting
        cmdList = []
        for i in range(len(self.values)):
            cmdList.append('%8.3f %s' % (scaleFactor*self.values[i], cmdUnits))
        self.ctrl.IVCurve_tauh_Commands.clear()
        self.ctrl.IVCurve_tauh_Commands.addItems(cmdList)
        self.sampInterval = 1.0/sfreq
        if self.ctrl.IVCurve_KeepT.isChecked() is False:
            self.tstart += self.sampInterval
            self.tend += self.sampInterval
        tmax = cmd.xvals('Time')[-1]
        self.tx = cmd.xvals('Time').view(numpy.ndarray)
        commands = numpy.array(self.values)

        self.initialize_Regions() # now create the analysis regions
        if self.ctrl.IVCurve_KeepT.isChecked() is False:
            self.lrss.setRegion([(self.tend-(self.tdur/5.0)), self.tend-0.001]) # steady-state
            self.lrpk.setRegion([self.tstart, self.tstart+(self.tdur/5.0)]) # "peak" during hyperpolarization
            self.lrtau.setRegion([self.tstart+(self.tdur/5.0)+0.005, self.tend])
            self.lrrmp.setRegion([1.e-4, self.tstart*0.9]) # rmp window
        self.lrleak.setRegion([self.ctrl.IVCurve_LeakMin.value(), self.ctrl.IVCurve_LeakMax.value()]) # rmp window

        if self.dataMode in self.ICModes:
                # for adaptation ratio:
            self.updateAnalysis()
        if self.dataMode in self.VCModes: 
            self.cmd = commands
            self.spikecount=numpy.zeros(len(numpy.array(self.values)))
        return True


    def updateAnalysis(self):
        self.readParameters(clearFlag = True, pw = True)
        self.countSpikes()

    def countSpikes(self):
        """
        countSpikes: Using the threshold set in the control panel, count the
        number of spikes in the stimulation window (self.tstart, self.tend)
        Updates the spike plot(s).
        The following variables are set:
        self.spikecount: a 1-D numpy array of spike counts, aligned with the current (command)
        self.AdaptRatio: the adaptation ratio of the spike train
        self.fsl: a numpy array of first spike latency for each command level
        self.fisi: a numpy array of first interspike intervals for each command level
        self.nospk: the indices of command levels where no spike was detected
        self.spk: the indices of command levels were at least one spike was detected
        
        """
        if self.keepAnalysisCount == 0:
            clearFlag = True
        else:
            clearFlag = False
        if self.dataMode not in self.ICModes or self.tx is None:
            print 'IVCurve::countSpikes: Cannot count spikes, and dataMode is ', self.dataMode
            self.spikecount=[]
            self.fiPlot.plot(x=[], y=[], clear=clearFlag, pen='w', symbolSize=6, symbolPen='b', symbolBrush=(0, 0, 255, 200), symbol='s')
            self.fslPlot.plot(x=[], y=[], pen='w', clear=clearFlag, symbolSize=6, symbolPen='g', symbolBrush=(0, 255, 0, 200), symbol='t')
            self.fslPlot.plot(x=[], y=[], pen='w', symbolSize=6, symbolPen='y', symbolBrush=(255, 255, 0, 200), symbol='s')
            return
        minspk = 4
        maxspk = 10 # range of spike counts
        threshold = self.ctrl.IVCurve_SpikeThreshold.value() * 1e-3
        ntr = len(self.traces)
        self.spikecount = numpy.zeros(ntr)
        fsl = numpy.zeros(ntr)
        fisi = numpy.zeros(ntr)
        ar = numpy.zeros(ntr)
        rmp = numpy.zeros(ntr)
        self.Rmp = numpy.mean(rmp) # rmp is taken from the mean of all the baselines in the traces

        for i in range(ntr):
            (spike, spk) = Utility.findspikes(self.tx, self.traces[i], 
                threshold, t0=self.tstart, t1=self.tend, dt=self.sampInterval,
                mode = 'schmitt', interpolate=False, debug=False)
            if len(spike) == 0:
                continue
            self.spikecount[i] = len(spike)
            fsl[i] = spike[0]-self.tstart
            if len(spike) > 1:
                fisi[i] = spike[1]-spike[0]
            if len(spike) >= minspk and len(spike) <= maxspk: # for Adaptation ratio analysis
                misi = numpy.mean(numpy.diff(spike[-3:]))
                ar[i] = misi/fisi[i]
            (rmp[i], r2) = Utility.measure('mean', self.tx, self.traces[i], 0.0, self.tstart)
        iAR = numpy.where(ar > 0)
        ARmean = numpy.mean(ar[iAR]) # only where we made the measurement
        self.AdaptRatio = ARmean
        self.ctrl.IVCurve_AR.setText(u'%7.3f' % (ARmean))
    
        fisi = fisi*1.0e3
        fsl = fsl*1.0e3
        self.fsl = fsl
        self.fisi = fisi
        self.nospk = numpy.where(self.spikecount == 0)
        self.spk = numpy.where(self.spikecount > 0)
        self.update_SpikePlots()

    def fileCellProtocol(self):
        """
        Break the current filename down and return a tuple: (date, cell, protocol)
        last argument returned is the rest of the path...
        """
        (p0, proto) = os.path.split(self.filename)
        (p1, cell) = os.path.split(p0)
        (p2, date) = os.path.split(p1)
        return(date, cell, proto, p2)

    def printAnalysis(self):
        """
        Print the CCIV summary information (Cell, protocol, etc)
        Printing goes to the terminal, where the data can be copied
        to another program like a spreadsheet. 
        """
        (date, cell, proto, p2) = self.fileCellProtocol()
        smin = numpy.amin(self.Sequence.values())
        smax = numpy.amax(self.Sequence.values())
        sstep = numpy.mean(numpy.diff(self.Sequence.values()))
        seq = '%g;%g/%g' % (smin, smax, sstep)
        print '='*80
        print "%14s,%14s,%16s,%20s,%9s,%9s,%10s,%9s,%10s" % ("Date", "Cell", "Protocol",
            "Sequence", "RMP(mV)", " Rin(Mohm)",  "tau(ms)",  "ARatio", "tau2(ms)")
        print "%14s,%14s,%16s,%20s,%8.1f,%8.1f,%8.2f,%8.3f,%8.2f" % (date, cell, proto,
            seq, self.Rmp*1000., self.Rin*1e-6,
            self.tau*1000., self.AdaptRatio, self.tau2*1000)
        print '-'*80

    def update_Tau(self, printWindow = True, whichTau = 1):
        """ 
        Compute time constant (single exponential) from the onset of the response
        using lrpk window, and only the smallest 3 steps...
        """
        if self.cmd == []: # probably not ready yet to do the update.
            return
        print self.dataMode
        if self.dataMode == 'VC': # don't try this in voltage clamp mode
            return
        rgnpk= self.lrpk.getRegion()
        Func = 'exp1' # single exponential fit.
        Fits = Fitting.Fitting()
        fitx = []
        fity = []
        initpars = [-60.0*1e-3, -5.0*1e-3, 10.0*1e-3]
        icmdneg = numpy.where(self.cmd < 0)
        maxcmd = numpy.min(self.cmd)
        ineg = numpy.where(self.cmd[icmdneg] >= maxcmd/3)
        whichdata = ineg[0]
        itaucmd = self.cmd[ineg]
        whichaxis = 0
        # print whichdata
        # print self.traces.view(numpy.ndarray).shape
        (fpar, xf, yf, names) = Fits.FitRegion(whichdata, whichaxis, 
                self.traces.xvals('Time'), self.traces.view(numpy.ndarray), 
                dataType = 'xy', t0=rgnpk[0], t1=rgnpk[1],
                fitFunc = Func, fitPars = initpars)
        if fpar == []:
            print 'IVCurve::update_Tau: Charging tau fitting failed - see log'
            return
        outstr = ""
        s = numpy.shape(fpar)
        taus = []
        # print len(whichdata)
        # print s[0]
        for j in range(0, s[0]):
            outstr = ""
            taus.append(fpar[j][2])
            for i in range(0, len(names[j])):
                outstr = outstr + ('%s = %f, ' % (names[j][i], fpar[j][i]))
            if printWindow:
                print( "FIT(%d, %.1f pA): %s " % (whichdata[j], itaucmd[j]*1e12, outstr) )
        meantau = numpy.mean(taus)
        self.ctrl.IVCurve_Tau.setText(u'%18.1f ms' % (meantau*1.e3))
        self.tau = meantau
        tautext = 'Mean Tau: %8.1f'
            
        if printWindow:
            print tautext % (meantau*1e3)

    def update_Tauh(self, printWindow = False):
        """ compute tau (single exponential) from the onset of the markers
            using lrtau window, and only for the step closest to the selected
            current level. 
            Also compute the ratio of the sag from the peak (marker1) to the
            end of the trace (marker 2). 
            Based on Fujino and Oertel, J. Neuroscience 2001 to identify
            cells based on different Ih kinetics and magnitude.
        """
        if self.ctrl.IVCurve_showHide_lrtau.isChecked() is not True:
            return
        bovera = 0.0
        rgn = self.lrtau.getRegion()
        Func = 'exp1' # single exponential fit to the whole region
        Fits = Fitting.Fitting()
        fitx = []
        fity = []
        initpars = [-80.0*1e-3, -10.0*1e-3, 50.0*1e-3]
        
        # find the current level that is closest to the target current
        s_target = self.ctrl.IVCurve_tauh_Commands.currentIndex()
        itarget = self.values[s_target] # retrive actual value from commands
        self.neg_cmd = itarget
        idiff = numpy.abs(numpy.array(self.cmd) - itarget)
        
        amin = numpy.argmin(idiff)  ## amin appears to be the same as s_target ??
        
        ## target trace (as selected in cmd drop-down list):
        target = self.traces[amin]
        
        ## get Vrmp
        vrmp = numpy.median(target['Time': 0.0:self.tstart-0.005])*1000. # rmp approximation.
        self.ctrl.IVCurve_vrmp.setText('%8.2f' % (vrmp))
        self.neg_vrmp = vrmp
        
        ## get peak and steady-state voltages
        pkRgn = self.lrpk.getRegion()
        ssRgn = self.lrss.getRegion()
        
        vpk = target['Time' : pkRgn[0]:pkRgn[1]].min() * 1000
        #vpk = numpy.mean(dpk[amin])*1000.
        self.neg_pk = (vpk-vrmp) / 1000.
        
        #dss = self.traces['Time' : rgn[1]-0.010:rgn[1]]
        #vss = numpy.mean(dss[amin])*1000.
        vss = numpy.median(target['Time' : ssRgn[0]:ssRgn[1]]) * 1000
        self.neg_ss = (vss-vrmp) / 1000.
        
        whichdata = [int(amin)]
        itaucmd = [self.cmd[amin]]
        rgnss = self.lrss.getRegion()
        self.ctrl.IVCurve_tau2TStart.setValue(rgn[0]*1.0e3)
        self.ctrl.IVCurve_tau2TStop.setValue(rgn[1]*1.0e3)        
        fd = self.traces['Time': rgn[0]:rgn[1]][whichdata][0]
        if self.fitted_data is None: # first time through.. 
            self.fitted_data = self.data_plot.plot(fd, pen=pg.mkPen('w'))
        else:
            self.fitted_data.clear()
            self.fitted_data = self.data_plot.plot(fd, pen=pg.mkPen('w'))
            self.fitted_data.update()

        # now do the fit
        whichaxis = 0
        (fpar, xf, yf, names) = Fits.FitRegion(whichdata, whichaxis, 
                self.traces.xvals('Time'), self.traces.view(numpy.ndarray), 
                dataType = '2d', t0=rgn[0], t1=rgn[1],
                fitFunc = Func, fitPars = initpars)
        if fpar == []:
            print 'IVCurve::update_Tauh: tau_h fitting failed - see log'
            return
        if self.fit_curve is None:
            self.fit_curve = self.data_plot.plot(xf[0], yf[0], pen=pg.mkPen('r', width=1.5, style=QtCore.Qt.DashLine))
        else:
            self.fit_curve.clear()
            self.fit_curve = self.data_plot.plot(xf[0], yf[0], pen=pg.mkPen('r', width = 1.5, style=QtCore.Qt.DashLine))
            self.fit_curve.update()

        outstr = ""
        s = numpy.shape(fpar)
        taus = []
        for j in range(0, s[0]):
            outstr = ""
            taus.append(fpar[j][2])
            for i in range(0, len(names[j])):
                outstr = outstr + ('%s = %f, ' % (names[j][i], fpar[j][i]*1000.))
            if printWindow:
                print( "Ih FIT(%d, %.1f pA): %s " % (whichdata[j], itaucmd[j]*1e12, outstr) )
        meantau = numpy.mean(taus)
        self.ctrl.IVCurve_Tauh.setText(u'%8.1f ms' % (meantau*1.e3))
        self.tau2 = meantau
        tautext = 'Mean Tauh: %8.1f'
        bovera = (vss-vrmp)/(vpk-vrmp)
        self.ctrl.IVCurve_Ih_ba.setText('%8.1f' % (bovera*100.))
        self.ctrl.IVCurve_ssAmp.setText('%8.2f' % (vss-vrmp))
        self.ctrl.IVCurve_pkAmp.setText('%8.2f' % (vpk-vrmp))
        if bovera < 0.55 and self.tau2 < 0.015: #
            self.ctrl.IVCurve_FOType.setText('D Stellate')
        else:
            self.ctrl.IVCurve_FOType.setText('T Stellate')

        ## estimate of Gh:
        Gpk = itarget / self.neg_pk
        Gss = itarget / self.neg_ss
        self.Gh = Gss-Gpk
        self.ctrl.IVCurve_Gh.setText('%8.2f nS' % (self.Gh*1e9))

    def update_ssAnalysis(self, clear=True):
        """
            Compute the steady-state IV from the selected window
        """
        if self.traces is None:
            return
        rgnss = self.lrss.getRegion()
        self.ctrl.IVCurve_ssTStart.setValue(rgnss[0]*1.0e3)
        self.ctrl.IVCurve_ssTStop.setValue(rgnss[1]*1.0e3)
        data1 = self.traces['Time': rgnss[0]:rgnss[1]]
        self.ivss=[]
        commands = numpy.array(self.values)

        # check out whether there are spikes in the window that is selected
        threshold = self.ctrl.IVCurve_SpikeThreshold.value() * 1e-3
        ntr = len(self.traces)
        spikecount = numpy.zeros(ntr)
        for i in range(ntr):
            (spike, spk) = Utility.findspikes(self.tx, self.traces[i], 
                threshold, t0=rgnss[0], t1=rgnss[1], dt=self.sampInterval,
                mode = 'schmitt', interpolate=False, debug=False)
            if len(spike) == 0:
                continue
            spikecount[i] = len(spike)
        nospk = numpy.where(spikecount == 0)
        print data1.shape
        if data1.shape[1] == 0 or data1.shape[0] == 1:
            return # skip it

        self.ivss = data1.mean(axis=1) # all traces
        if self.ctrl.IVCurve_SubRMP.isChecked():
            self.ivss = self.ivss - self.ivrmp

        if len(nospk) >= 1:
            # Steady-state IV where there are no spikes
            self.ivss = self.ivss[nospk]
            self.ivss_cmd = commands[nospk]
            self.cmd = commands[nospk]
            # compute Rin from the SS IV:
            if len(self.cmd) > 0 and len(self.ivss) > 0:
                self.Rin = numpy.max(numpy.diff(self.ivss)/numpy.diff(self.cmd))
                self.ctrl.IVCurve_Rin.setText(u'%9.1f M\u03A9' % (self.Rin*1.0e-6))
            else:
                self.ctrl.IVCurve_Rin.setText(u'No valid points')
       # self.ivss = self.ivss.view(numpy.ndarray)
        self.yleak = numpy.zeros(len(self.ivss))
        if self.ctrl.IVCurve_subLeak.isChecked():
            (x, y) = Utility.clipdata(self.ivss, self.ivss_cmd, 
                self.ctrl.IVCurve_LeakMin.value()*1e-3, self.ctrl.IVCurve_LeakMax.value()*1e-3)
            p = numpy.polyfit(x, y, 1) # linear fit
            self.yleak = numpy.polyval(p, self.ivss_cmd)
            self.ivss = self.ivss - self.yleak
        self.update_IVPlot()

    def update_pkAnalysis(self, clear=False, pw = False):
        """
            Compute the peak IV (minimum) from the selected window
        """
        if self.traces is None:
            return
        rgnpk= self.lrpk.getRegion()
        self.ctrl.IVCurve_pkTStart.setValue(rgnpk[0]*1.0e3)
        self.ctrl.IVCurve_pkTStop.setValue(rgnpk[1]*1.0e3)
        data2 = self.traces['Time': rgnpk[0]:rgnpk[1]]
        commands = numpy.array(self.values)
        # check out whether there are spikes in the window that is selected
        threshold = self.ctrl.IVCurve_SpikeThreshold.value() * 1e-3
        ntr = len(self.traces)
        spikecount = numpy.zeros(ntr)
        for i in range(ntr):
            (spike, spk) = Utility.findspikes(self.tx, self.traces[i], 
                threshold, t0=rgnpk[0], t1=rgnpk[1], dt=self.sampInterval,
                mode = 'schmitt', interpolate=False, debug=False)
            if len(spike) == 0:
                continue
            spikecount[i] = len(spike)
        nospk = numpy.where(spikecount == 0)
        if data2.shape[1] == 0:
            return # skip it
        self.ivpk = data2.min(axis=1)
        if self.ctrl.IVCurve_SubRMP.isChecked():
            self.ivpk = self.ivpk - self.ivrmp

        if len(nospk) >= 1:
            # Peak (minimum voltage) IV where there are no spikes
            self.ivpk = self.ivpk[nospk]
            self.ivpk_cmd = commands[nospk]
            self.cmd = commands[nospk]
        self.ivpk = self.ivpk.view(numpy.ndarray)
        self.update_Tau(printWindow = pw)
        if self.ctrl.IVCurve_subLeak.isChecked():
            self.ivpk = self.ivpk - self.yleak
        self.update_IVPlot()

    def update_rmpAnalysis(self, clear=True, pw=False):
        """
            Compute the RMP over time/commands from the selected window
        """
        if self.traces is None:
            return
        rgnrmp = self.lrrmp.getRegion()
        self.ctrl.IVCurve_rmpTStart.setValue(rgnrmp[0]*1.0e3)
        self.ctrl.IVCurve_rmpTStop.setValue(rgnrmp[1]*1.0e3)
        data1 = self.traces['Time': rgnrmp[0]:rgnrmp[1]]
        data1 = data1.view(numpy.ndarray)
        self.ivrmp=[]
        commands = numpy.array(self.values)
        self.ivrmp = data1.mean(axis=1) # all traces
        self.ivrmp_cmd = commands
        self.cmd = commands
        self.averageRMP = numpy.mean(self.ivrmp)
        self.update_RMPPlot()

    def makeMapSymbols(self):
        """
        Given the current stat of things, (keep analysis count, for example),
        return a tuple of pen, fill color, empty color, a symbol from
        our lists, and a clearflag
        """
        n = self.keepAnalysisCount
        pen = self.colorList.next()
        filledbrush = pen
        emptybrush = None
        symbol = self.symbolList.next()
        if n == 0:
            clearFlag = True
        else:
            clearFlag = False
        self.currentSymDict = {'pen': pen, 'filledbrush': filledbrush,
            'emptybrush': emptybrush, 'symbol': symbol, 'n': n, 
            'clearFlag': clearFlag}

    def mapSymbol(self):
        cd = self.currentSymDict
        if cd['filledbrush'] == 'w':
           cd['filledbrush'] = pg.mkBrush((128,128,128))
        if cd['pen'] == 'w':
           cd['pen'] =  pg.mkPen((128,128,128))
        self.lastSymbol = (cd['pen'], cd['filledbrush'], cd['emptybrush'], cd['symbol'],
            cd['n'], cd['clearFlag'])
        return(self.lastSymbol)

    def update_IVPlot(self):
        """
            Draw the peak and steady-sate IV to the I-V window
            Note: x axis is always I or V, y axis V or I
        """
        if self.ctrl.IVCurve_KeepAnalysis.isChecked() is False:
            self.IV_plot.clear()
        (pen, filledbrush, emptybrush, symbol, n, clearFlag) = self.mapSymbol()
        if self.dataMode in self.ICModes:
            if len(self.ivss) > 0  and self.ctrl.IVCurve_showHide_lrss.isChecked():
                self.IV_plot.plot(self.ivss_cmd*1e12, self.ivss*1e3, 
                    symbol=symbol, pen = pen, 
                    symbolSize=6, symbolPen=pen, symbolBrush=filledbrush)
            if len(self.ivpk) > 0  and self.ctrl.IVCurve_showHide_lrpk.isChecked():
                self.IV_plot.plot(self.ivpk_cmd*1e12, self.ivpk*1e3, 
                symbol=symbol, pen = pen, 
                symbolSize=6, symbolPen=pen, symbolBrush=emptybrush)
            self.labelUp(self.IV_plot,'I (pA)', 'V (mV)', 'I-V (CC)')
        if self.dataMode in self.VCModes:
            if len(self.ivss) > 0  and self.ctrl.IVCurve_showHide_lrss.isChecked():
                self.IV_plot.plot(self.ivss_cmd*1e3, self.ivss*1e9,
                symbol=symbol, pen = pen, 
                symbolSize=6, symbolPen=pen, symbolBrush=filledbrush)
            if len(self.ivpk) > 0  and self.ctrl.IVCurve_showHide_lrpk.isChecked():
                self.IV_plot.plot(self.ivpk_cmd*1e3, self.ivpk*1e9,
                symbol=symbol, pen = pen, 
                symbolSize=6, symbolPen=pen, symbolBrush=emptybrush)
            self.labelUp(self.IV_plot,'V (mV)', 'I (nA)', 'I-V (VC)')

    def update_RMPPlot(self):
        """
            Draw the RMP to the I-V window
            Note: x axis can be I, T, or # spikes
        """
        if self.ctrl.IVCurve_KeepAnalysis.isChecked() is False:
            self.RMP_plot.clear()
        if len(self.ivrmp) > 0:
            (pen, filledbrush, emptybrush, symbol, n, clearFlag) = self.mapSymbol()
            mode  = self.ctrl.IVCurve_RMPMode.currentIndex()
            if self.dataMode in self.ICModes:
                sf = 1e3
                self.RMP_plot.setLabel('left', 'V mV')
            else:
                sf = 1e12
                self.RMP_plot.setLabel('left', 'I (pA)')
            if mode == 0:
                self.RMP_plot.plot(self.traceTimes, sf*numpy.array(self.ivrmp),
                symbol=symbol, pen = pen, 
                symbolSize=6, symbolPen=pen, symbolBrush=filledbrush)
                self.RMP_plot.setLabel('bottom', 'T (s)') 
            elif mode == 1:
                self.RMP_plot.plot(self.cmd, 1.e3*numpy.array(self.ivrmp), symbolSize=6, 
                symbol=symbol, pen = pen, 
                symbolPen=pen, symbolBrush=filledbrush)
                self.RMP_plot.setLabel('bottom', 'I (pA)') 
            elif mode == 2:
                self.RMP_plot.plot(self.spikecount, 1.e3*numpy.array(self.ivrmp), symbolSize=6, 
                symbol=symbol, pen = pen, 
                symbolPen=pen, symbolBrush=emptybrush)
                self.RMP_plot.setLabel('bottom', 'Spikes') 
            else:
                pass

    def update_SpikePlots(self):
        """
            Draw the spike counts to the FI and FSL windows
            Note: x axis can be I, T, or # spikes
        """
        if self.dataMode in self.VCModes:
            self.fiPlot.clear() # no plots of spikes in VC
            self.fslPlot.clear()
            return
        (pen, filledbrush, emptybrush, symbol, n, clearFlag) = self.mapSymbol()
        mode  = self.ctrl.IVCurve_RMPMode.currentIndex() # get x axis mode
        commands = numpy.array(self.values)
        self.cmd = commands[self.nospk]
        self.spcmd = commands[self.spk]
        iscale = 1.0e12 # convert to pA
        yfslsc = 1.0 # convert to msec
        if mode == 0: # plot with time as x axis
            xfi = self.traceTimes
            xfsl = self.traceTimes
            select  = range(len(self.traceTimes))
            xlabel = 'T (s)' 
        elif mode == 1: # plot with current as x
            select = self.spk
            xfi = commands*iscale
            xfsl = self.spcmd*iscale
            xlabel = 'I (pA)'
        elif mode == 2: # plot with spike counts as x
            xfi = self.spikecount
            xfsl = self.spikecount
            select = range(len(self.spikecount))
            xlabel = 'Spikes (N)'
        else:
            return # mode not in available list
        self.fiPlot.plot(x=xfi, y=self.spikecount, clear=clearFlag, symbolSize = 6,
            symbol=symbol, pen = pen, 
            symbolPen=pen, symbolBrush=filledbrush)
        self.fslPlot.plot(x=xfsl, y=self.fsl[select]*yfslsc, clear=clearFlag, symbolSize = 6,
            symbol=symbol, pen = pen, 
            symbolPen=pen, symbolBrush=filledbrush)
        self.fslPlot.plot(x=xfsl, y=self.fisi[select]*yfslsc, symbolSize=6,
            symbol=symbol, pen = pen, 
            symbolPen=pen, symbolBrush=emptybrush)
        if len(xfsl) > 0:
            self.fslPlot.setXRange(0.0, numpy.max(xfsl))
        self.fiPlot.setLabel('bottom', xlabel)
        self.fslPlot.setLabel('bottom', xlabel)

    def readParameters(self, clearFlag=False, pw=False):
        """
        Read the parameter window entries, set the lr regions, and do an update on the analysis
        """
        (pen, filledbrush, emptybrush, symbol, n, clearFlag) = self.mapSymbol()

        if self.ctrl.IVCurve_showHide_lrrmp.isChecked(): # update RMP first as we might use it for the others.
            rgnx1 = self.ctrl.IVCurve_rmpTStart.value()/1.0e3
            rgnx2 = self.ctrl.IVCurve_rmpTStop.value()/1.0e3
            self.lrrmp.setRegion([rgnx1, rgnx2])
            self.update_rmpAnalysis(clear=clearFlag, pw = pw)

        if self.ctrl.IVCurve_showHide_lrss.isChecked():
            rgnx1 = self.ctrl.IVCurve_ssTStart.value()/1.0e3
            rgnx2 = self.ctrl.IVCurve_ssTStop.value()/1.0e3
            self.lrss.setRegion([rgnx1, rgnx2])
            self.update_ssAnalysis(clear=clearFlag)

        if self.ctrl.IVCurve_showHide_lrpk.isChecked():
            rgnx1 = self.ctrl.IVCurve_pkTStart.value()/1.0e3
            rgnx2 = self.ctrl.IVCurve_pkTStop.value()/1.0e3
            self.lrpk.setRegion([rgnx1, rgnx2])
            self.update_pkAnalysis(clear=clearFlag, pw = pw)
        
        if self.ctrl.IVCurve_subLeak.isChecked():
            rgnx1 = self.ctrl.IVCurve_LeakMin.value()/1e3
            rgnx2 = self.ctrl.IVCurve_LeakMax.value()/1e3
            self.lrleak.setRegion([rgnx1, rgnx2])
            self.update_ssAnalysis()
            self.update_pkAnalysis()

        if self.ctrl.IVCurve_showHide_lrtau.isChecked():
            self.update_Tauh() # include tau in the list... if the tool is selected

    def update_RMPPlot_MP(self):
        """
            Draw the RMP to the I-V window using matplotlib
            Note: x axis can be I, T, or # spikes
        """
        if self.ctrl.IVCurve_KeepAnalysis.isChecked() is False:
            self.mplax['RMP'].clear()
        if len(self.ivrmp) > 0:
            mode  = self.ctrl.IVCurve_RMPMode.currentIndex()
            ax = self.mplax['RMP']
            ax.set_title('RMP', verticalalignment='top', size = 11)
            if self.dataMode in self.ICModes:
                sf = 1e12
                isf = 1e3
                ax.set_ylabel('V (mV)', size=9) 
            else:
                sf = 1e3
                isf = 1e12
                ax.set_ylabel('I (pA)', size=9)
            if mode == 0:
                ax.plot(self.traceTimes, isf*numpy.array(self.ivrmp), 'k-s', markersize=2) 
                ax.set_xlabel('T (s)', size=9) 
            elif mode == 1:
                ax.plot(numpy.array(self.values)*sf, isf*numpy.array(self.ivrmp) ,'k-s', markersize=2 )
                if self.dataMode in self.ICModes:
                    ax.set_xlabel('I (pA)', size=9)
                else:
                    ax.set_xlabel('V (mV)', size = 9) 
            elif mode == 2:
                ax.plot(self.spikecount, isf*numpy.array(self.ivrmp),  'k-s', markersize=2)
                ax.set_xlabel('Spikes', size=9) 
            else:
                pass
                
    def update_IVPlot_MP(self):
        """
            Draw the IV o the I-V window using matplotlib
            Note: x axis can be I, T, or # spikes
        """
        if self.ctrl.IVCurve_KeepAnalysis.isChecked() is False:
            self.mplax['IV'].clear()
        ax = self.mplax['IV']
        n = self.keepAnalysisCount
        if self.dataMode in self.ICModes:
            if len(self.ivss) > 0 and self.ctrl.IVCurve_showHide_lrss.isChecked():
                ax.plot(self.ivss_cmd*1e12, self.ivss*1e3, 'k-s', markersize = 3)
            if len(self.ivpk) > 0 and self.ctrl.IVCurve_showHide_lrpk.isChecked():
                ax.plot(self.ivpk_cmd*1e12, self.ivpk*1e3, 'r-o', markersize = 3)
            ax.set_xlabel('I (pA)', size=9)
            ax.set_ylabel('V (mV)', size=9)
            ax.set_title('I-V (CC)', verticalalignment='top', size=11)
        if self.dataMode in self.VCModes:
            if len(self.ivss) > 0 and self.ctrl.IVCurve_showHide_lrss.isChecked():
                ax.plot(self.ivss_cmd*1e3, self.ivss*1e9, 'k-s', markersize = 3)
            if len(self.ivpk) > 0 and self.ctrl.IVCurve_showHide_lrpk.isChecked():
                ax.plot(self.ivpk_cmd*1e3, self.ivpk*1e9, 'r-o', markersize = 3)
            ax.set_xlabel('V (mV)', size=9)
            ax.set_ylabel('I (nA)', size=9)
            ax.set_title('I-V (VC)', verticalalignment='top', size=11)

    def update_SpikePlots_MP(self):
        """
            Draw the spike count data the I-V window using matplotlib
            Note: x axis can be I, T, or # spikes
        """
        if self.ctrl.IVCurve_KeepAnalysis.isChecked() is False:
            axfi = self.mplax['FI']
            axfi.clear()
            axfsl = self.mplax['FSL']
            axfsl.clear()
        if self.dataMode in self.VCModes:
            return
        mode  = self.ctrl.IVCurve_RMPMode.currentIndex() # get x axis mode
        commands = numpy.array(self.values)
        self.cmd = commands[self.nospk]
        self.spcmd = commands[self.spk]
        iscale = 1.0e12 # convert to pA
        yfslsc = 1.0 # convert to msec
        if mode == 0: # plot with time as x axis
            xfi = self.traceTimes
            xfsl = self.traceTimes
            select  = range(len(self.traceTimes))
            xlabel = 'T (s)' 
        elif mode == 1: # plot with current as x
            select = self.spk
            xfi = commands*iscale
            xfsl = self.spcmd*iscale
            xlabel = 'I (pA)'
        elif mode == 2: # plot with spike counts as x
            xfi = self.spikecount
            xfsl = self.spikecount
            select = range(len(self.spikecount))
            xlabel = 'Spikes (N)'
        else:
            return # mode not in available list
        axfi.plot(xfi, self.spikecount, 'b-s', markersize=3)
        axfsl.plot(xfsl, self.fsl[select]*yfslsc, 'g-^', markersize=3)
        axfsl.plot(xfsl, self.fisi[select]*yfslsc, 'y-s', markersize=3)
        if len(self.spcmd) > 0:
            axfsl.set_xlim([0.0, numpy.max(xfsl)])
        axfi.set_xlabel(xlabel, size=9)
        axfi.set_ylabel('\# spikes', size=9)
        axfi.set_title('F-I', verticalalignment='top', size=11)
        axfsl.set_xlabel(xlabel, size=9)
        axfsl.set_ylabel('FSL/FISI', size=9)
        axfsl.set_title('FSL/FISI', verticalalignment='top', size=11)

    def cleanRepl(self, matchobj):
        """
            Clean up a directory name so that it can be written to a
            matplotlib title without encountering LaTeX escape sequences
            Replace backslashes with forward slashes
            replace underscores (subscript) with escaped underscores
        """
        if matchobj.group(0) == '\\':
            return '/'
        if matchobj.group(0) == '_':
            return '\_'
        if matchobj.group(0) == '/':
            return '/'
        else:
            return ''

    def matplotlibExport(self):
        """
        Make a matplotlib window that shows the current data in the same
        format as the pyqtgraph window
        Probably you would use this for publication purposes.
        """
        fig = pylab.figure(1)
        # escape filename information so it can be rendered by removing common characters
        # that trip up latex...:
        escs = re.compile('[\\\/_]')
        tiname = '%r' % self.filename
        tiname = re.sub(escs, self.cleanRepl, tiname)
        #print tiname
        fig.suptitle(r''+tiname[1:-1])
        pylab.autoscale(enable=True, axis='both', tight=None)
        if self.dataMode not in self.ICModes or self.tx is None:
            iscale = 1e3
        else:
            iscale = 1e12
        self.mplax = {}
        gs = gridspec.GridSpec(4,2)
        self.mplax['data'] = pylab.subplot(gs[0:3,0])
        self.mplax['cmd'] = pylab.subplot(gs[3,0])
        self.mplax['IV'] = pylab.subplot(gs[0,1])
        self.mplax['RMP'] = pylab.subplot(gs[1,1])
        self.mplax['FI'] = pylab.subplot(gs[2,1])
        self.mplax['FSL'] = pylab.subplot(gs[3,1])
        gs.update(wspace=0.25, hspace=0.5)
        self.mplax['data'].set_title('Data', verticalalignment='top', size = 11)

        for i in range(len(self.traces)):
            self.mplax['data'].plot(self.tx, self.traces[i]*1e3, 'k')
            self.mplax['cmd'].plot(self.tx, self.cmd_wave[i]*iscale, 'k')
        self.mplax['data'].set_ylabel('mV', size=9)
        self.mplax['data'].set_xlabel('T (s)', size=9)
        self.mplax['cmd'].set_ylabel('pA', size=9)
        self.mplax['cmd'].set_xlabel('T (s)', size=9)
        self.update_IVPlot_MP()
        self.update_RMPPlot_MP() 
        self.update_SpikePlots_MP()

        for ax in self.mplax:
            self.cleanAxes(self.mplax[ax])
        for a in ['data', 'IV', 'FI', 'FSL', 'RMP', 'cmd']:
            self.formatTicks(self.mplax[a], 'y', '%d')
        for a in ['FI','IV', 'RMP', 'FSL']:
            self.formatTicks(self.mplax[a], 'x', '%d')
        pylab.draw()
        pylab.savefig(os.path.join(self.commonPrefix,'PlotPDFs',self.protocol))
        pylab.show()                      
            
    def dbStoreClicked(self):
        """
        Store data into the current database for further analysis
        """
        self.updateAnalysis()
        db = self._host_.dm.currentDatabase()
        table = 'DirTable_Cell'
        columns = OrderedDict([
            ('IVCurve_rmp', 'real'),
            ('IVCurve_rinp', 'real'),
            ('IVCurve_taum', 'real'),
            ('IVCurve_neg_cmd', 'real'),
            ('IVCurve_neg_pk', 'real'),
            ('IVCurve_neg_ss', 'real'),
            ('IVCurve_h_tau', 'real'),
            ('IVCurve_h_g', 'real'),
        ])

        rec = {
            'IVCurve_rmp': self.neg_vrmp/1000.,
            'IVCurve_rinp': self.Rin,
            'IVCurve_taum': self.tau,
            'IVCurve_neg_cmd': self.neg_cmd,
            'IVCurve_neg_pk': self.neg_pk,
            'IVCurve_neg_ss': self.neg_ss,
            'IVCurve_h_tau': self.tau2,
            'IVCurve_h_g': self.Gh,
        }

        with db.transaction():
            ## Add columns if needed
            if 'IVCurve_rmp' not in db.tableSchema(table):
                for col, typ in columns.items():
                    db.addColumn(table, col, typ)

            db.update(table, rec, where={'Dir': self.loaded.parent()})
        print "updated record for ", self.loaded.name()
        #print rec

#---- Helpers ----
# Some of these would normally live in a pyqtgraph-related module, but are 
# just stuck here to get the job done.
#
    def labelUp(self, plot, xtext, ytext, title):
        """helper to label up the plot"""
        plot.setLabel('bottom', xtext)
        plot.setLabel('left', ytext)
        plot.setTitle(title) 
        
# for matplotlib cleanup: 
# These were borrowed from Manis' "PlotHelpers.py"
#
    def cleanAxes(self, axl):
        if type(axl) is not list:
            axl = [axl]
        for ax in axl:
            for loc, spine in ax.spines.iteritems():
                if loc in ['left', 'bottom']:
                    pass
                elif loc in ['right', 'top']:
                    spine.set_color('none') # do not draw the spine
                else:
                    raise ValueError('Unknown spine location: %s' % loc)
                # turn off ticks when there is no spine
                ax.xaxis.set_ticks_position('bottom')
                #pdb.set_trace()
                ax.yaxis.set_ticks_position('left') # stopped working in matplotlib 1.10
            self.update_font(ax)

    def update_font(self, axl, size=6, font=stdFont):
        if type(axl) is not list:
            axl = [axl]
        fontProperties = {'family':'sans-serif','sans-serif':[font],
                'weight' : 'normal', 'size' : size}
        for ax in axl:
            for tick in ax.xaxis.get_major_ticks():
                  tick.label1.set_family('sans-serif')
                  tick.label1.set_fontname(stdFont)
                  tick.label1.set_size(size)

            for tick in ax.yaxis.get_major_ticks():
                  tick.label1.set_family('sans-serif')
                  tick.label1.set_fontname(stdFont)
                  tick.label1.set_size(size)
            ax.set_xticklabels(ax.get_xticks(), fontProperties)
            ax.set_yticklabels(ax.get_yticks(), fontProperties)
            ax.xaxis.set_smart_bounds(True)
            ax.yaxis.set_smart_bounds(True) 
            ax.tick_params(axis = 'both', labelsize = 9)

    def formatTicks(self, axl, axis='xy', fmt='%d', font='Arial'):
        """
        Convert tick labels to intergers
        to do just one axis, set axis = 'x' or 'y'
        control the format with the formatting string
        """
        if type(axl) is not list:
            axl = [axl]
        majorFormatter = FormatStrFormatter(fmt)
        for ax in axl:
            if 'x' in axis:
                ax.xaxis.set_major_formatter(majorFormatter)
            if 'y' in axis:
                ax.yaxis.set_major_formatter(majorFormatter)<|MERGE_RESOLUTION|>--- conflicted
+++ resolved
@@ -295,11 +295,7 @@
         self.ctrl.IVCurve_Sequence1.clear()
         self.ctrl.IVCurve_Sequence2.clear()
         self.ctrl.IVCurve_Sequence1.addItems(leftseq)
-<<<<<<< HEAD
         self.ctrl.IVCurve_Sequence2.addItems(rightseq)
-=======
-        self.ctrl.IVCurve_Sequence2.addItems(rightseq)        
->>>>>>> bd533735
         self.dirsSet = dh # not sure we need this anymore... 
         self.loaded = dh # this is critical!
 
@@ -335,20 +331,12 @@
             self.ctrl.IVCurve_Sequence1.clear()
             self.ctrl.IVCurve_Sequence2.clear()
         
-<<<<<<< HEAD
         #Users = ['Manis', 'Ruili']
         mre = re.compile('(\d{4})\.(\d{2}).(\d{2})') # a day directory format, like '2013.01.01'
         while tail is not '/' and re.match(mre, tail) is None:
             (head, tail) = os.path.split(fn)
             fn = head
             if re.match(mre, tail) is not None:
-=======
-        Users = ['Manis', 'Ruili']
-        while tail not in Users:
-            (head, tail) = os.path.split(fn)
-            fn = head
-            if tail not in Users:
->>>>>>> bd533735
                 self.protocol = os.path.join(tail, self.protocol)
 
         subs = re.compile('[\/]')
@@ -408,11 +396,8 @@
             else:
                 sf = 1e3
             if self.ctrl.IVCurve_IVLimits.isChecked(): # only accept data in a particular range
-<<<<<<< HEAD
                 print sf*sequenceValues[i]
                 print self.ctrl.IVCurve_IVLimitMin.value(), self.ctrl.IVCurve_IVLimitMax.value()
-=======
->>>>>>> bd533735
                 if sf*sequenceValues[i] < self.ctrl.IVCurve_IVLimitMin.value() or sf*sequenceValues[i] > self.ctrl.IVCurve_IVLimitMax.value():
                   #  print i, sf, sf*sequenceValues[i]
                     continue # skip adding the data to the arrays
