# -*- coding: utf-8 -*-

from metaarray import MetaArray as MA
from numpy import ndarray, loadtxt
from FileType import *

#class MetaArray(FileType):
    #@staticmethod
    #def write(self, dirHandle, fileName, **args):
        #self.data.write(os.path.join(dirHandle.name(), fileName), **args)
        
    #@staticmethod
    #def extension(self, **args):
        #return ".ma"
        
#def fromFile(fileName, info=None):
    #return MA(file=fileName)



class CSVFile(FileType):
    
    extensions = ['.csv']   ## list of extensions handled by this class
    dataTypes = [MA, ndarray]    ## list of python types handled by this class
    priority = 10      ## low priority; MetaArray is the preferred way to move data..
    
    #@classmethod
    #def write(cls, data, dirHandle, fileName, **args):
        #"""Write data to fileName.
        #Return the file name written (this allows the function to modify the requested file name)
        #"""
        #ext = cls.extensions[0]
        #if fileName[-len(ext):] != ext:
            #fileName = fileName + ext
            
        #if not (hasattr(data, 'implements') and data.implements('MetaArray')):
            #data = MetaArray(data)
        #data.write(os.path.join(dirHandle.name(), fileName), **args)
        #return fileName
        
    @classmethod
    def read(cls, fileHandle):
        """Read a file, return a data object"""
        fn = fileHandle.name()
        fd = open(fn)
        header = fd.readline().split(',')
<<<<<<< HEAD
        if type(header[0]) == type('str'):
            return loadtxt(fn, delimiter=',', skiprows=1, dtype=[(f, float) for f in header])
                 
=======
        for i, h in enumerate(header):
            if h[-1:] == '\n':
                header[i] = h[:-1] 
        if type(header[0]) == type('str'):
            return loadtxt(fn, delimiter=',', skiprows=1, dtype=[(f, float) for f in header])
        
>>>>>>> 250e5f33
        return loadtxt(fn, delimiter=',')<|MERGE_RESOLUTION|>--- conflicted
+++ resolved
@@ -43,17 +43,13 @@
         """Read a file, return a data object"""
         fn = fileHandle.name()
         fd = open(fn)
+        
         header = fd.readline().split(',')
-<<<<<<< HEAD
-        if type(header[0]) == type('str'):
-            return loadtxt(fn, delimiter=',', skiprows=1, dtype=[(f, float) for f in header])
-                 
-=======
         for i, h in enumerate(header):
             if h[-1:] == '\n':
                 header[i] = h[:-1] 
+                
         if type(header[0]) == type('str'):
             return loadtxt(fn, delimiter=',', skiprows=1, dtype=[(f, float) for f in header])
-        
->>>>>>> 250e5f33
+
         return loadtxt(fn, delimiter=',')